
vNext - ???

New features:
<<<<<<< HEAD
+ Generate #line pragmas to the output file (Issue 26)
=======
+ Allow transformation of feature files from command-line and MsBuild (Issue 3)
>>>>>>> 30d26b46

Fixed issues:
+ MsTest does not refresh tests automatically (Issue 25)
+ Fixes in report localization
+ Non-string parameters for bindings are not converted using the feature language (Issue 26)

1.1.0 - 2009/11/11

New features:
+ Support for MsTest (Issue 4)
+ Finalize configuration (Issue 13)
+ Support German, French and Hungarian languages (Issue 5)
+ Add strong-name for specflow assemblies (Issue 2)
+ Allow scenario events to be instance methods (Issue 20)
+ More descriptive name for the scenario outline example tests than XYZ_Variant1 (Issue 18)
+ NUnit SpecFlow test execution report (Issue 23)
+ Step definition usage report (Issue 24)

Fixed issues:
+ Runtime: Remove direct dependency on nunit.framework.dll from the runtime (Issue 12)
+ Runtime: Binding methods with more than 4 parameters cannot be used (Issue 21)
+ Generator: Special language characters (e.g. accented letters) are removed when generating test method names (Issue 22)

1.0.2 - 2009/10/20

New features:
+ Runtime: allow non-static bindings
+ Runtime: support multiple step attributes on a single binding method

Fixed issues:
+ VS: Error message is displayed when you add a SpecFlow project item to your project.
+ Parser: mixed order of Given/When/Then is not supported
+ Runtime: the original phrasing of the keywords (Given/And/But) is not preserved
+ Generator: the generated test class has a "Fixture" suffix
+ Parser: specifying any "given" should be optional


1.0.1 - 2009/10/13

Initial publish on http://www.specflow.org
<|MERGE_RESOLUTION|>--- conflicted
+++ resolved
@@ -2,11 +2,8 @@
 vNext - ???
 
 New features:
-<<<<<<< HEAD
 + Generate #line pragmas to the output file (Issue 26)
-=======
 + Allow transformation of feature files from command-line and MsBuild (Issue 3)
->>>>>>> 30d26b46
 
 Fixed issues:
 + MsTest does not refresh tests automatically (Issue 25)
