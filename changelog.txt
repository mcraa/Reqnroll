<<<<<<< HEAD
1.9.2 - 2012/11/20

Fixed issues:
+ Empty strings in tables get converted to null in case of nullable enum as target types when using CreateSet
=======
1.9.2 - 2013/03/25 (Visual Studio Integration update)

Fixed issues:
+ VS2010/VS2012: Visual Studio freezes while editing keywords (Issue 128)
+ VS2010/VS2012: Linked app.config now works (Issue 255, by ArildF)
+ VS2012: Run SpecFlow Scenarios didn't work in VS2012 Update 1 (Issue 273)
+ VS2012: Support execution of scenarios from editor, that are generated with <generator allowDebugGeneratedFiles="true" /> setting. (related to Issue 275)
  The generator setting above can be used as a workaround for VS2012 test runner issues, for example that Scenario Outline and Example tables show up as "External"
+ VS2010/VS2012: Parameter is not colorized correctly when part of the keyword (Issue 276)
+ VS2010/VS2012: 'Go To Definition' does not work with partial classes (Issue 53)
+ VS2010/VS2012: ReSharper shortcuts (comment, go to definition, run test) do not work
+ VS2010/VS2012: Test class generation fails when installed SpecFlow and SpecFlow.CustomPlugin packages in one project (Issue 279)

New Features:
+ VS2010/VS2012: Table outlining support in the editor (Issue 244, by RaringCoder)
+ Assist: Added overload to CreateSet<T> accepting a Func<TableRow,T> to create each instance

>>>>>>> 721e8576

1.9.1 - 2012/10/12 (Visual Studio Integration update)

Fixed issues:
+ VS2012: Run specflow scenarios does not work: works as for RC, but still runs all scenarios from the file (Issue 210)
+ VS2010: VS stops showing context menus if code window contains C++ code (Issue 209)
+ VS2010: Use < and > around variables in Intellisense for steps (Issue 203)
+ VS2010: SpecFlow incorrectly detected changes in the configuration (Issue 215)
+ VS2008: Support for VB code generation
+ VS2010: Exception during project load
+ VS2010: InvalidComObjectException: COM object that has been separated from its underlying RCW cannot be used. (Issue 230)
+ VS2010/VS2012: improve stability, more tracing


1.9.0 - 2012/08/06

See detailed feature summary at http://go.specflow.org/whatsnew-19

New Features:
+ Visual Studio 2012 support
+ Download IDE integration packages through their own distribution channel:
    Visual Studio 2012 and 2010: Visual Studio Gallery (http://go.specflow.org/vsgallery)
    MonoDevelop: MonoDevelop Add-in Repository (http://go.specflow.org/monodevelop-addin)
    SharpDevelop: download addin and install it from SharpDevelop AddIn Manager (http://go.specflow.org/download-sdaddin)
    Visual Studio 2008: download installer (http://go.specflow.org/download-vs2008msi)
+ Visual Studio 2012 generic test runner support
+ Added SpecFlow.xUnit NuGet package
+ Guids can now be used as arguments to step definitions.
+ Any missing characters on a guid in tables or step arguments will be filled with trailing zeroes. ("7" => 70000000-0000-0000-0000-000000000000)
+ Better comparison exceptions when comparing tables to sets.
+ Using standard Gherkin parser (http://github.com/aslakhellesoy/gherkin) v2.6.5
+ VS2010: Comment and uncomment selection
+ VS2010: Cache analysis result for faster solution startup
+ VS2010: It can now be installed on machines used for SharePoint development
+ Step Definitions without Regular Expressions (underscore style, pascal-case style)
+ F# step definitions (regex method names, Visual Studio integration)
+ SpecFlow.NUnit NuGet package has been split to SpecFlow.NUnit (w/o AddOn for NUnit runner) and SpecFlow.NUnit.Runners (with runner support)
+ ReSharper: editor features (toggle comment, go to step definition, run/debug scenarios) can be used with R# keyboard shortcuts
+ MsTest: Support for MSTest's [Owner] and [WorkItem] attributes with tags like @owner:foo @workitem:123 (Issue 162, Pull 161)
+ NuGet package for creating custom generator extensions: SpecFlow.CustomPlugin
+ VS2010: Integration can track files changed outside of VS (e.g. updated by a SCC pull)
+ VS2010: Collect bindings from assembly references
+ VS2010: Navigation from step definitions to the matching steps (Issue 192)
+ VS2010: Context-dependent navigation (go to step definition / go to steps) with Alt+Ctrl+Shift+S
+ VS2010: Generate missing step definitions from a feature file
+ Support custom step definition skeleton templates (dirrerent style customizable in config, template can be overriden in 
  "C:\Users\<user>\AppData\Local\SpecFlow\SkeletonTemplates.sftemplate", see http://go.specflow.org/doc-stepdefstyles) (Issue 137, Pull 113)
+ VS2010: Highlight unbound steps and step parameters in the editor (beta, can be switched off in Tools/Options/SpecFlow) (Issue 49, Pull 189, with support of matgiro)
+ Plugin infrastructure
+ The default MsTest unit test provider is changed to the MsTest.2010. If you need to use the MsTest 2008 provider, you have to specify "MsTest.2008". 
  For newer MsTest providers, you can use "MsTest" (recommended) or "MsTest.2010".

Fixed issues:
+ VS2010: The message "Step bindings are still being analyzed. Please wait." displayed infinitely (Issue 168)
+ SharePoint: throws errors when creating a test class based on the .feature file generated in SharePoint progress because the content of the file is xml. (Issue 151, Pull 170)
+ VS2010: Formatting table fails if table row does not end with a pipe (Issue 146)
+ Support for missing feature/GenerationTargetLanguage (Issue 163)
+ RuntimePluginLoader: IsAssignableFrom is backwards (Issue 164)
+ VS2010: Specflow options show up as "General" in VS Import/Export settings (Issue 184)
+ Dispose IDisposable user objects created by SpecFlow (Issue 22)

1.8.1 - 2011/10/25

Fixed issues:
+ ReSharper: NUnit scenario outline without tag on example set (rowtest enabled) causes inconclusive result (Issue 116)
+ Step definition with more than 10 parameters causing BindingException (extended now to 20)
+ Run & debug scenarios from the feature file context menu does not work with ReSharper 6 (Issue 138)
+ VS2010 step autocomplete: New steps form external project are not found unless IDE is restarted (Issue 88, by Stanislaw Wozniak)
+ VS2010 step autocomplete: Duplicated steps

1.8.0 - 2011/10/17

Breaking changes:
+ Classes used for context injection must have a single public constructor with maximum parameter count (so far the first constructor was used).
+ After step hook is was not invoked when step definition failed so far. Now it is invoked even in case of a failure.

New features:
+ Async testing support for Windows Phone 7 (Issue 132, by Jeff Simons)
+ Support for MbUnit v3. Use unit test provider name "mbunit.3". (Issue 133, by Raytheon)
+ SpecFlow framework classes can be used as a dependency for context injection.
+ Custom extensions for the runtime can be specified in the config file (specflow/runtime/dependencies).
+ Better customization possibilities with plugins.
+ [StepScope] attribute can also scope hooks (event bindings) (Issue 95)
+ [StepScope] has been renamed to [Scope]. [StepScope] is kept with obsolete warning.
+ VS2010: Run & debug scenarios from the feature file context menu and solution explorer nodes (feature file, folder, project).
+ VS2010: Use infix word prefix matching for step completion. 
+ VS2010: Regenerate feature files from project context menu.
+ VS2010: Go to step definition command in feature file context menu. 
+ MsBuild generator can output generated file paths (GeneratedFiles property). The file list is populated to the MsBuild item 
  @(SpecFlowGeneratedFiles) by the TechTalk.SpecFlow.targets.
+ MsBuild: TechTalk.SpecFlow.targets provides overrideable BeforeUpdateFeatureFilesInProject and AfterUpdateFeatureFilesInProject targets.
+ Cucumber harmonization
	+ Allow using [Before]/[After] attributes as synonyms of [BeforeScenario]/[AfterScenario]
	+ Allow using [StepDefinition] attribute that matches to given, when or then steps
	+ Leading '@' sign can be specified for hooks and [Scope] attribute

Fixed issues:
+ Instances created for context injection are disposed after scenario execution (Issue 22)
+ Error when opening feature file in VS2008 if VS2008 syntax coloring was enabled.
+ Silverlight: make possible to access SilverlightTest instance (Issue 126, by Matt Ellis)
+ Silverlight: apply feature tags to the test class instead of the methods (Issue 126, by Matt Ellis)
+ SpecFlowContext.TryGetValue does not evaluate Func<T> factory methods (Issue 127, by Matt Ellis)
+ StepArgumentTransformation cannot be used recursively
+ VS2010 locks generator folder
+ After step hook is not invoked when step definition failed.
+ Missing XML comment warnings caused by the generated test class (Issue 121)
+ VS2010: Goto step definition misdiagnoses Given-But as a Then-But (Issue 134, by Raytheon)
+ VS2010: 'Go To Definition' does not work with partial classes. (Issue 53, by Raytheon)
+ AfterTestRun-Hook does not trigger when running in NUnitGui or NUnitConsole. To fix this, you need to add the NUnit addin from 
  https://raw.github.com/techtalk/SpecFlow/master/Installer/NUnitNuGetPackage/SpecFlowNUnitExtension.cs to the project, or use
  the SpecFlow.NUnit combined NuGet package that does this automatically.

1.7.1 - 2011/08/19

Fixed issues:
+ Test execution report displays the feature description instead of the title (Issue 118)
+ Incomprehensible error message when Scenario-description is empty (Issue 117)
+ Assist helpers do not support Singles (Issue 114, by Joe Parkin)
+ Assist helpers do not support unsigned integers (Issue 115, by mdellanoce)
+ The test class is not generated as UTF-8, so some accented characters might be displayed incorrectly. (Issue 112)
+ Fix step definition report broken by v1.7. (Issue 111, by Chris Roff)
+ Intellisense breaks when typing keyword 'E' (And in pt-BR) followed by a space (Issue 109)
+ Intellisense completition removes the non-first words of keywords (e.g. for "Gegeben sei") (Issue 65)
+ Support table delimiter escaping for table formatting (Issue 99)
+ Fixed enum property name match (Issue 119)
+ Added Assist support for byte, float, long, ulong, sbyte, ushort, single. With nullables. (Issue 120)

1.7.0 - 2011/07/29

Breaking changes:
+ There are a few breaking changes in the generated test code. If you upgrade to SpecFlow 1.7, you should either 
  re-generate the tests, or setup your project to use a version for generating the tests that is compatible with
  the runtime you use (see "Using SpecFlow generator from the project's lib folder" feature).

New features:
+ Using standard Gherkin parser (http://github.com/aslakhellesoy/gherkin) v2.3.6
+ Using SpecFlow generator from the project's lib folder instead of SpecFlow installed for IDE integration.
  The VS2010 integration can be installed independently from projects using a different version. The VS2010
  integration checks the generator in the following paths:
  1. generator path configured in app.config (<generator path="..\lib\SpecFlow"/>)
  2. generator assembly (TechTalk.SpecFlow.Generator.dll) referenced from the SpecFlow project
  3. generator in the same folder as the runtime (TechTalk.SpecFlow.dll)
  4. generator is near to the runtime ("tools" or "..\tools", relative to the runtime)
  5. generator obtained through NuGet ("..\..\tools", relative to the runtime)
  If SpecFlow cannot find the generator or it is older than v1.6.0, the installed SpecFlow generator is used.
  If you use any custom plugins (e.g. unit test generator), this has to be in the same folder as the generator 
  currently.
+ Added ToProjection<T>, ToProjectionOfSet<T>, ToProjectionOfInstance<T> to allow for LINQ-based comparisons. (by Vagif Abilov)
+ Cleaned-up CreateInstance<T> and CreateSet<T> for greater code maintainability.
+ Cleaned-up CompareToInstance<T> and CompareToSet<T> for greater code maintainability, and slightly more accurate value comparisons (like decimals with trailing zeroes).
+ Removed the |Field|Value| requirement for CreateInstance<T> and CompareToInstance<T>. Any header names can be used, so long as the first column is the name of the property and the second column is the value.
+ Can use empty spaces and different casing in the tables used for comparison (i.e. can use |First name| instead of |FirstName| )
+ Tables used with CreateInstance<T> and CompareToInstance<T> can now be one-row tables with each field as a column (instead of requiring a vertical table with "Field/Value" headers)
+ A default function to create a default instance can be passed to CreateInstance<T> and CreateSet<T>. 
+ Syntax coloring support for Visual Studio 2008. Uncheck this option in the installer if you are using cuke4vs. (by Avram Korets)
+ SharpDevelop 4 (#develop) integration. Enable SharpDevelop 4 integration in the installer and use the SharpDevelop AddIn Manager 
  to install the integration (select addin file from SpecFlow installation folder). (by Charles Weld)
+ Support for testing Silverlight asynchronous code. (by Matt Ellis & Ryan Burnham)
  See https://github.com/techtalk/SpecFlow/wiki/Testing-Silverlight-Asynchronous-Code for details.
+ TableRow implements IDictionary<string, string>
+ Add table row from a (total or partially filled) dictionary
+ Raname table column (Table.RenameColumn(stirng, string))

Fixed issues:
+ Installer executes devenv /installtemplates even if VS2008 integration is not selected.
+ Duplicated logic between generator and runtime (generator depends on runtime now)
+ MsTest tests are not properly attached to the right feature (Issue 96)
+ Assist methods now work with classes with multiple properties of the same enum type.
+ Refactor IUnitTestGeneratorProvider interface to be more consistent (Issue 4)

1.6.1 - 2011/04/15

Fixed issues:
+ Windows Phone 7 runtime (TechTalk.SpecFlow.WindowsPhone7.dll) is not included in the NuGet package (Issue 61)
+ Warnings in the generated test classes (Issue 58)
+ Improved tracing for VS2010 integration

1.6.0 - 2011/04/04

Breaking changes:
+ The Silverlight runtime assembly has been renamed to TechTalk.SpecFlow.Silverlight3.dll.

New features:
+ Added a Set<T>(Func<T>) extension method. The Func<T> method will be invoked whenever ScenarioContext.Current.Get<T> is called.
+ Support for tagging (including @ignore) scenario outline examples. 
  NUnit and MbUnit: to filter for categories generated for the examples in the unit test runner, you need to 
  switch off row test generaiton (<generator allowRowTests="false" />)
+ Using standard Gherkin parser (http://github.com/aslakhellesoy/gherkin) v2.3.5
+ Support for converting table and multi-line text arguments with [StepArgumentTransformation] (by Chris Roff, roffster)
  See examples in Tests/FeatureTests/StepArgumentTransfomation
+ VS2010: Support for specifying color for the step text
+ Added a FillInstance<T>(T) extension method off of Table. When passed an instance of T, it will fill the instance with values from the table (like CreateInstance<T>).
+ VS2010: Re-generate feature file when the configuration has changed or a new version of SpecFlow is installed
+ VS2010: Improved intellisense for steps
+ VS2010: Intellisense for keywords
+ VS2010: "go to binding"
+ VS2010: Automatic table formatting when "|" is typed
+ VS2010: Tracing can be configured from tools / options. The environment variable SPECFLOW_TRACE is not used anymore.
+ Windows Phone 7 support, see https://github.com/techtalk/SpecFlow/wiki/Windows-Phone-7-Support (by Max Paulousky)
+ Silverlight runtime can be configured from query string (by Matt Ellis)
+ Generate test parameters from scenario outline parameters and example set name for MsTest (by Qingsong Yao)
+ Isolated test generator interface (can be used later for using the generator of the project instead of the generator of the IDE integration)
+ Official NuGet integration (by Daniel Sack)

Fixed issues:
+ Scenario with only "*" steps fails with "System.ArgumentException: Unable to convert block to binding type"
+ Binding is reported as invalid if there is a matching step definition with different scope
+ Support for datetime comparisons that ignore 12:00:00 AM (issue 52)
+ Fix NUnit execution report to properly select features when .features is solely comprised Scenario Outlines. 
  (by Jon Archer)
+ Tags applied at the feature level are now applied as Silverlight TagAttributes on the class. (by Matt Ellis, citizenmatt)
+ Rethrowing exceptions caught during steps would lose the call stack on Silverlight. (by Matt Ellis, citizenmatt)
+ SpecFlow emits an erroneous suggestion for the step bindings in VB.NET (Issue 32)
+ Refactored VS2010 intagration to better maintanability
+ Refactored CreateSet<T> and CompareToSet<T> extension methods to use the same logic as CreateInstance<T> and CompareToInstance<T>.
+ Step Intellisense doesn't show in Feature Background (Issue 23)
+ Xunit Theory Attribute/InlineAttribute using incorrect namespace. (Issue 40, by Kerry Jones)
+ Scenario Outline - Multiple Scenarios table header row VS formatting issue (Issue 16)
+ SpecFlow step definition report generator throws unhandled exception when a scenario starts with "And" (Issue 45) 
+ VS2010: SpecFlow writes out feature and code-behind files with inconsistent line endings (Issue 28)
+ Step definitions can be implemented in abstract base classes (but the abstract base class must not have the [Binding] attribute). SpecFlow no longer tries to instantiate the abstract base class. (Issue 47)

1.5.0 - 2010/12/17

Breaking changes:
+ Changing the default value (true) of the allowRowTests configuration setting is not incompatible with older 
  runtimes.

New features:
+ Step Intellisense for Visual Studio 2010 - displays the list of bound steps when pressing space or ctrl+space 
  after a step keyword
  (Thanks to Marcus Hammarberg for the contribution.)
+ Options for Visual Studio 2010 - you can enable/disable the integration features (syntax coloring, outlining, 
  intellisense) in Visual Studio 2010, Tools / Options / SpecFlow / General
+ Faster installation for VS2010 - if you install SpecFlow only to VS2010, the installation is much faster 
  as we now entirely using the new VSIX infrastructure for the integaration.
+ Support for row test generation (NUnit, MbUnit and xUnit). This new feature is enabled by default, but can 
  be switched off from the configuration with <generator allowRowTests="false" />.
  (Thanks to John Gietzen (otac0n) for the contribution.)
+ Support for specifying property names with blanks and case insensitive for SpecFlow.Assist (by Steven Zhang, jdomzhang)

Fixed issues:
+ Scoped Steps does not recognize feature tags (Issue 12)
+ Support for double and nullable types in table-helpers of SpecFlow.Assist
+ Support for enum parsing in table-helpers of SpecFlow.Assist
+ Adding comparison helpers to SpecFlow.Assist (by darrencauthon)
+ Support for char parsing in table-helpers of SpecFlow.Assist (Issue 19)
+ VS2010 might crash after pasting into a feature file
+ Excution report should list features ordered by feature title

1.4.0 - 2010/10/07

Breaking changes:
+ The generator has been improved to provide source code language. Because of this, SpecFlow test generated 
  with this version will be incompatible with older runtimes.

New features:
+ Scoped Step Definitions: you can scope step definitions (bindings) to tags, features and scenarios. Scope filter 
  can be applied to a class or a method with the [StepScope] attribute.
  See examples in Tests/FeatureTests/ScopedSteps/ScopedSteps.feature and Tests/FeatureTests/ScopedSteps/ScopedStepsBindings.cs
  (Thanks to Jose Simas for the contribution.)
+ Adding binding-culture to App.config. If set, this culture is used during execution of steps.
+ VB-Step-Definition Skeleton Provider: For VB-projects, the suggested step skeletons are generated in VB.
+ Merging strongly typed context accessors from Darren Cauthon's SpecFlowAssist
+ Merging table/row extension methods from Darren Cauthon's SpecFlowAssist 
  Add a using statement for the namespace TechTalk.SpecFlow.Assist to use the extension methods.
  See also Darren's youtube tutorial: http://bit.ly/aY4VOd
+ Diagnostic tracing: VS2010 integration can display trace messages to the Output window
  if tracing is enabled. Tracing can be enabled by setting the environment variable SPECFLOW_TRACE
  to either "all" or to the comma separated list of individual SpecFlow traing categories (currently
  only the category "EditorParser" is supported).

Fixed issues:
+ Better error reporting for wrong Gherkin files (multiple errors displayed, detect duplicate scenario names)
+ Visual Studio 2010 editor slows down after editing a feature file for a longer time (Issue 9)

1.3.5.2 - 2010/08/11

Fixed issues:
+ Sorry, we're ironing out our deploy strategy with the new Mono/MonoDevelop integration.  We didn't 
  change the version in the MonoDevelop Add-In XML file.

1.3.5.1 - 2010/08/11

New features:
+ Support for hosting add-in on http://addins.monodevelop.com

1.3.5 - 2010/08/11

New features:
+ Support for Mono (v2.6.7) & MonoDevelop (v2.4) by Dale Ragan

Fixed issues:
+ Generating code randomly for the wrong testing engine
+ Test class generation problem for Russian feature files
+ Fix tag support for Silverlight

1.3.4 - 2010/07/28

Fixed issues:
+ Installation fails if Visual Studio 2010 is not installed
+ VS2010: Background section is not colored properly

1.3.3 - 2010/07/19

New features:
+ Support for MsTest report generation
  usage: specflow mstestexecutionreport projectFile [/testResult:value] [/xsltFile:value] [/out:value]
    projectFile             Visual Studio Project File containing specs
    [/testResult:value]     Test Result file generated by MsTest. Defaults to TestResult.trx
    [/out:value]            Generated Output File. Defaults to TestResult.html
    [/xsltFile:value]       Xslt file to use, defaults to built-in stylesheet if not provided
+ Visual Studio 2010 editor support: 
    - syntax coloring with configurable colors ("Gherkin ...")
    - outlining for scenarios
  Uninstall the beta integration (TechTalk.SpecFlow.VsIntegration.GherkinFile.vsix) before installing 
  SpecFlow 1.3.3.

Fixed issues:
+ MbUnit execution fails for pending steps (Assert method not found: Inconclusive)

1.3.2 - 2010/06/29

New features:
+ Support for MsTest for .NET 4.0 categories. Configure the test provider name to 
  "MsTest.2010" in order to use the [TestCategory] attribute.
+ Silverlight support (beta), see http://wiki.github.com/techtalk/SpecFlow/silverlight-support  

Fixed issues:
+ Report generation fails if no custom XSLT is provided


1.3.1 - 2010/06/21

New features:
+ Using standard Gherkin parser (http://github.com/aslakhellesoy/gherkin) v2.0.1
+ Custom XSLT can be specified for generating reports. 
  See examples in Tests/ReportingTests/CustomXsltTemplate.feature
+ The test error can be accessed through ScenarioContext.Current.TestError 
  (e.g. in an AfterScenario event).
+ [StepTransformation] attribute has been renamed to [StepArgumentTransformation]
  because this name describe the intention better. Using the old attribute will 
  generate a warning.
+ Support for MbUnit

Fixed issues:
+ NullReference exception when using BeforeTestRun event (Issue 41)

1.3.0 - 2010/05/05

New features:
+ Using standard Gherkin parser (http://github.com/aslakhellesoy/gherkin) v1.0.24
+ Context injection in step definitions. Step definitions can get a context injected with 
  constructor injection. (Issue 30)
  See examples in Tests/FeatureTests/ContextInjection
+ Using steps in other assemblies. This enables writing steps in VB. (Issue 19)
  See examples in Tests/FeatureTests/ExternalSteps 
+ Steps can be invoked from other steps using step text. See examples in 
  Tests/FeatureTests/CallingStepsFromStepDefinitions
+ Custom step parameter converters can be defined as a binding. 
  See examples in Tests/FeatureTests/StepArgumentTransfomation
+ SpecFlow feature files can be added also to VB.NET projects
+ Support for xUnit
+ Single installer for Visual Studio 2008 and 2010 (Issue 6, 10, 11)
+ Place GeneratedCodeAttribute and 'Designer generated code' region on generated code to 
  avoid having this code parsed by code analysis. (Issue 33)
+ Configuration option to disable all output. (Issue 29)
  Use the following config to disable output:
  <trace listener="TechTalk.SpecFlow.Tracing.NullListener, TechTalk.SpecFlow" />

Fixed issues:
+ SpecFlow Reporting doesn't work with Firefox (Issue 31)
+ Binding methods are executed using the culture of the feature file.
+ Several parsing issues are solved now (Issue 1, 8, 9, 37)

1.2.0 - 2009/11/25

New features:
+ Generate #line pragmas to the output file (Issue 26)
+ Allow transformation of feature files from command-line and MsBuild (Issue 3)
+ Merge all command-line tool (generation, reports) to a single executable: specflow.exe
+ Support for Dutch and Swedish language
+ Support enumerations in step binding arguments (Issue 28)

Fixed issues:
+ MsTest does not refresh tests automatically (Issue 25)
+ Fixes in report localization
+ Non-string parameters for bindings are not converted using the feature language (Issue 26)

1.1.0 - 2009/11/11

New features:
+ Support for MsTest (Issue 4)
+ Finalize configuration (Issue 13)
+ Support German, French and Hungarian languages (Issue 5)
+ Add strong-name for specflow assemblies (Issue 2)
+ Allow scenario events to be instance methods (Issue 20)
+ More descriptive name for the scenario outline example tests than XYZ_Variant1 (Issue 18)
+ NUnit SpecFlow test execution report (Issue 23)
+ Step definition usage report (Issue 24)

Fixed issues:
+ Runtime: Remove direct dependency on nunit.framework.dll from the runtime (Issue 12)
+ Runtime: Binding methods with more than 4 parameters cannot be used (Issue 21)
+ Generator: Special language characters (e.g. accented letters) are removed when generating 
  test method names (Issue 22)

1.0.2 - 2009/10/20

New features:
+ Runtime: allow non-static bindings
+ Runtime: support multiple step attributes on a single binding method

Fixed issues:
+ VS: Error message is displayed when you add a SpecFlow project item to your project.
+ Parser: mixed order of Given/When/Then is not supported
+ Runtime: the original phrasing of the keywords (Given/And/But) is not preserved
+ Generator: the generated test class has a "Fixture" suffix
+ Parser: specifying any "given" should be optional


1.0.1 - 2009/10/13

Initial publish on http://www.specflow.org
<|MERGE_RESOLUTION|>--- conflicted
+++ resolved
@@ -1,12 +1,7 @@
-<<<<<<< HEAD
-1.9.2 - 2012/11/20
+1.9.2 - 2013/03/25 (Visual Studio Integration update)
 
 Fixed issues:
 + Empty strings in tables get converted to null in case of nullable enum as target types when using CreateSet
-=======
-1.9.2 - 2013/03/25 (Visual Studio Integration update)
-
-Fixed issues:
 + VS2010/VS2012: Visual Studio freezes while editing keywords (Issue 128)
 + VS2010/VS2012: Linked app.config now works (Issue 255, by ArildF)
 + VS2012: Run SpecFlow Scenarios didn't work in VS2012 Update 1 (Issue 273)
@@ -21,7 +16,6 @@
 + VS2010/VS2012: Table outlining support in the editor (Issue 244, by RaringCoder)
 + Assist: Added overload to CreateSet<T> accepting a Func<TableRow,T> to create each instance
 
->>>>>>> 721e8576
 
 1.9.1 - 2012/10/12 (Visual Studio Integration update)
 
