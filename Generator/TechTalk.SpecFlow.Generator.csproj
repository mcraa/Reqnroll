--- conflicted
+++ resolved
@@ -90,9 +90,9 @@
     <Compile Include="Project\MsBuildProjectReader.cs" />
     <Compile Include="Configuration\RuntimeConfiguration.cs" />
     <Compile Include="Configuration\RuntimeConfigurationReader.cs" />
-<<<<<<< HEAD
     <Compile Include="Configuration\RuntimeSpecFlowProjectConfigurationLoader.cs" />
     <Compile Include="Project\SpecFlowFeatureFile.cs" />
+    <Compile Include="TestGeneratorException.cs" />
     <Compile Include="Project\SpecFlowProject.cs" />
     <Compile Include="Configuration\SpecFlowProjectConfiguration.cs" />
     <Compile Include="Configuration\SpecFlowProjectConfigurationLoader.cs" />
@@ -116,10 +116,6 @@
     <Compile Include="ITestHeaderWriter.cs" />
     <Compile Include="TestHeaderWriter.cs" />
     <Compile Include="Tracing\TextWriterTraceListener.cs" />
-=======
-    <Compile Include="Configuration\SpecFlowProject.cs" />
-    <Compile Include="TestGeneratorException.cs" />
->>>>>>> 6c8baed2
     <Compile Include="UnitTestConverter\ISpecFlowUnitTestConverter.cs" />
     <Compile Include="Properties\AssemblyInfo.cs" />
     <Compile Include="SpecFlowGenerator.cs" />
