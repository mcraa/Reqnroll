﻿using System;
using System.Globalization;
using System.Linq;
using TechTalk.SpecFlow.Configuration;
using TechTalk.SpecFlow.Generator.UnitTestProvider;

namespace TechTalk.SpecFlow.Generator.Configuration
{
    public class GeneratorConfiguration
    {
        //language settings
        public CultureInfo FeatureLanguage { get; set; }
        public CultureInfo ToolLanguage { get; set; }

        //unit test framework settings
        public Type GeneratorUnitTestProviderType { get; set; }

        // generator settings
        public bool AllowDebugGeneratedFiles { get; set; }

        public GeneratorConfiguration()
        {
            FeatureLanguage = CultureInfo.GetCultureInfo(ConfigDefaults.FeatureLanguage);
            ToolLanguage = string.IsNullOrEmpty(ConfigDefaults.ToolLanguage) ? FeatureLanguage :
                CultureInfo.GetCultureInfo(ConfigDefaults.ToolLanguage);

            SetUnitTestDefaultsByName(ConfigDefaults.UnitTestProviderName);

            AllowDebugGeneratedFiles = ConfigDefaults.AllowDebugGeneratedFiles;
        }

        internal void UpdateFromConfigFile(ConfigurationSectionHandler configSection)
        {
            if (configSection == null) throw new ArgumentNullException("configSection");

            if (configSection.Language != null)
            {
                FeatureLanguage = CultureInfo.GetCultureInfo(configSection.Language.Feature);
                ToolLanguage = string.IsNullOrEmpty(configSection.Language.Tool) ? FeatureLanguage :
                    CultureInfo.GetCultureInfo(configSection.Language.Tool);
            }

            if (configSection.UnitTestProvider != null)
            {
                SetUnitTestDefaultsByName(configSection.UnitTestProvider.Name);

                if (!string.IsNullOrEmpty(configSection.UnitTestProvider.GeneratorProvider))
                    GeneratorUnitTestProviderType = GetTypeConfig(configSection.UnitTestProvider.GeneratorProvider);

                //TODO: config.CheckUnitTestConfig();
            }

            if (configSection.Generator != null)
            {
                AllowDebugGeneratedFiles = configSection.Generator.AllowDebugGeneratedFiles;
            }
        }

        private static Type GetTypeConfig(string typeName)
        {
            //TODO: nicer error message?
            return Type.GetType(typeName, true);
        }

        private void SetUnitTestDefaultsByName(string name)
        {
            switch (name.ToLowerInvariant())
            {
                case "nunit":
                    GeneratorUnitTestProviderType = typeof(NUnitTestConverter);
                    break;
                case "mbunit":
                    GeneratorUnitTestProviderType = typeof(MbUnitTestGeneratorProvider);
                    break;
                case "xunit":
                    GeneratorUnitTestProviderType = typeof(XUnitTestGeneratorProvider);
<<<<<<< HEAD
                    break;
                case "mstest":
                    GeneratorUnitTestProviderType = typeof(MsTestGeneratorProvider);
                    break;
                case "mstest.2010":
                    GeneratorUnitTestProviderType = typeof(MsTest2010GeneratorProvider);
                    break;
=======
                    break;
                case "mstest":
                    GeneratorUnitTestProviderType = typeof(MsTestGeneratorProvider);
                    break;
                case "mstest.silverlight":
                    GeneratorUnitTestProviderType = typeof(MsTestSilverlightGeneratorProvider);
                    break;
>>>>>>> 3b646730
                default:
                    GeneratorUnitTestProviderType = null;
                    break;
            }

        }
    }
}<|MERGE_RESOLUTION|>--- conflicted
+++ resolved
@@ -74,7 +74,6 @@
                     break;
                 case "xunit":
                     GeneratorUnitTestProviderType = typeof(XUnitTestGeneratorProvider);
-<<<<<<< HEAD
                     break;
                 case "mstest":
                     GeneratorUnitTestProviderType = typeof(MsTestGeneratorProvider);
@@ -82,15 +81,9 @@
                 case "mstest.2010":
                     GeneratorUnitTestProviderType = typeof(MsTest2010GeneratorProvider);
                     break;
-=======
-                    break;
-                case "mstest":
-                    GeneratorUnitTestProviderType = typeof(MsTestGeneratorProvider);
-                    break;
                 case "mstest.silverlight":
                     GeneratorUnitTestProviderType = typeof(MsTestSilverlightGeneratorProvider);
                     break;
->>>>>>> 3b646730
                 default:
                     GeneratorUnitTestProviderType = null;
                     break;
