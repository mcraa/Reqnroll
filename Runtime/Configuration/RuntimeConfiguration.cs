--- conflicted
+++ resolved
@@ -158,17 +158,14 @@
                 case "mstest":
                     RuntimeUnitTestProviderType = typeof(MsTestRuntimeProvider);
                     break;
-<<<<<<< HEAD
                 case "mstest.2010":
                     RuntimeUnitTestProviderType = typeof(MsTest2010RuntimeProvider);
                     break;
-=======
 #else
                 case "mstestsilverlight":
                     RuntimeUnitTestProviderType = typeof (MsTestSilverlightRuntimeProvider);
                     break;
 #endif
->>>>>>> 3b646730
                 default:
                     RuntimeUnitTestProviderType = null;
                     break;
