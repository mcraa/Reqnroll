﻿using System;
using System.Collections.Generic;
using System.Configuration;
using System.Diagnostics;
using System.Globalization;
using System.IO;
using System.Linq;
using System.Reflection;
using TechTalk.SpecFlow.Tracing;
using TechTalk.SpecFlow.UnitTestProvider;

namespace TechTalk.SpecFlow.Configuration
{
    public partial class ConfigurationSectionHandler
    {

    }

    internal class RuntimeConfiguration
    {
        private List<Assembly> _additionalStepAssemblies = new List<Assembly>();

        static public RuntimeConfiguration Current
        {
            get { return ObjectContainer.Configuration; }
        }

        //language settings
        public CultureInfo ToolLanguage { get; set; }

        //unit test framework settings
        public Type RuntimeUnitTestProviderType { get; set; }

        //runtime settings
        public bool DetectAmbiguousMatches { get; set; }
        public bool StopAtFirstError { get; set; }
        public MissingOrPendingStepsOutcome MissingOrPendingStepsOutcome { get; set; }

        //tracing settings
        public Type TraceListenerType { get; set; }
        public bool TraceSuccessfulSteps { get; set; }
        public bool TraceTimings { get; set; }
        public TimeSpan MinTracedDuration { get; set; }

        public IEnumerable<Assembly> AdditionalStepAssemblies
        {
            get
            {
                return _additionalStepAssemblies;
            }
        }

        public RuntimeConfiguration()
        {
            ToolLanguage = string.IsNullOrEmpty(ConfigDefaults.ToolLanguage) ?
                CultureInfo.GetCultureInfo(ConfigDefaults.FeatureLanguage) :
                CultureInfo.GetCultureInfo(ConfigDefaults.ToolLanguage);

            SetUnitTestDefaultsByName(ConfigDefaults.UnitTestProviderName);

            DetectAmbiguousMatches = ConfigDefaults.DetectAmbiguousMatches;
            StopAtFirstError = ConfigDefaults.StopAtFirstError;
            MissingOrPendingStepsOutcome = ConfigDefaults.MissingOrPendingStepsOutcome;

            TraceListenerType = typeof(DefaultListener);
            TraceSuccessfulSteps = ConfigDefaults.TraceSuccessfulSteps;
            TraceTimings = ConfigDefaults.TraceTimings;
            MinTracedDuration = TimeSpan.Parse(ConfigDefaults.MinTracedDuration);
        }

        public static RuntimeConfiguration LoadFromConfigFile()
        {
            var section = (ConfigurationSectionHandler)ConfigurationManager.GetSection("specFlow");
            if (section == null)
                return new RuntimeConfiguration();

            return LoadFromConfigFile(section);
        }

        public static RuntimeConfiguration LoadFromConfigFile(ConfigurationSectionHandler configSection)
        {
            if (configSection == null) throw new ArgumentNullException("configSection");

            var config = new RuntimeConfiguration();
            if (configSection.Language != null)
            {
                config.ToolLanguage = string.IsNullOrEmpty(configSection.Language.Tool) ?
                    CultureInfo.GetCultureInfo(configSection.Language.Feature) :
                    CultureInfo.GetCultureInfo(configSection.Language.Tool);
            }

            if (configSection.UnitTestProvider != null)
            {
                config.SetUnitTestDefaultsByName(configSection.UnitTestProvider.Name);

                if (!string.IsNullOrEmpty(configSection.UnitTestProvider.RuntimeProvider))
                    config.RuntimeUnitTestProviderType = GetTypeConfig(configSection.UnitTestProvider.RuntimeProvider);

                //TODO: config.CheckUnitTestConfig();
            }

            if (configSection.Runtime != null)
            {
                config.DetectAmbiguousMatches = configSection.Runtime.DetectAmbiguousMatches;
                config.StopAtFirstError = configSection.Runtime.StopAtFirstError;
                config.MissingOrPendingStepsOutcome = configSection.Runtime.MissingOrPendingStepsOutcome;
            }

            if (configSection.Trace != null)
            {
                if (!string.IsNullOrEmpty(configSection.Trace.Listener))
                    config.TraceListenerType = GetTypeConfig(configSection.Trace.Listener);

                config.TraceSuccessfulSteps = configSection.Trace.TraceSuccessfulSteps;
                config.TraceTimings = configSection.Trace.TraceTimings;
                config.MinTracedDuration = configSection.Trace.MinTracedDuration;
            }

            foreach (var element in configSection.StepAssemblies)
            {
<<<<<<< HEAD
//                string stepAssemblyFileName = ((StepAssemblyConfigElement)element).File;
//                string fullPath = Path.GetFullPath(stepAssemblyFileName);
//                Assembly stepAssembly = Assembly.LoadFile(fullPath);
=======
>>>>>>> 8b8d4569
                Assembly stepAssembly = Assembly.Load(((StepAssemblyConfigElement)element).Assembly);
                config._additionalStepAssemblies.Add(stepAssembly);
            }

            return config;
        }

        private static Type GetTypeConfig(string typeName)
        {
            try
            {
                return Type.GetType(typeName, true);
            }
            catch (Exception ex)
            {
                throw new ConfigurationErrorsException(
                    string.Format("Invalid type reference '{0}': {1}",
                        typeName, ex.Message), ex);
            }
        }

        private void SetUnitTestDefaultsByName(string name)
        {
            switch (name.ToLowerInvariant())
            {
                case "nunit":
                    RuntimeUnitTestProviderType = typeof(NUnitRuntimeProvider);
                    break;
                case "xunit":
                    RuntimeUnitTestProviderType = typeof(XUnitRuntimeProvider);
                    break;
                case "mstest":
                    RuntimeUnitTestProviderType = typeof(MsTestRuntimeProvider);
                    break;
                default:
                    RuntimeUnitTestProviderType = null;
                    break;
            }

        }
    }
}<|MERGE_RESOLUTION|>--- conflicted
+++ resolved
@@ -118,12 +118,6 @@
 
             foreach (var element in configSection.StepAssemblies)
             {
-<<<<<<< HEAD
-//                string stepAssemblyFileName = ((StepAssemblyConfigElement)element).File;
-//                string fullPath = Path.GetFullPath(stepAssemblyFileName);
-//                Assembly stepAssembly = Assembly.LoadFile(fullPath);
-=======
->>>>>>> 8b8d4569
                 Assembly stepAssembly = Assembly.Load(((StepAssemblyConfigElement)element).Assembly);
                 config._additionalStepAssemblies.Add(stepAssembly);
             }
