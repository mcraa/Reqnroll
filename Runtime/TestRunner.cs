﻿using System;
using System.Linq;
using System.Reflection;
using BoDi;
using TechTalk.SpecFlow.Bindings;
using TechTalk.SpecFlow.Infrastructure;

namespace TechTalk.SpecFlow
{
    public class TestRunner : ITestRunner
    {
        private readonly ITestExecutionEngine executionEngine;

        public TestRunner(ITestExecutionEngine executionEngine)
        {
            this.executionEngine = executionEngine;
        }

        public FeatureContext FeatureContext
        {
            get { return executionEngine.FeatureContext; }
        }

        public ScenarioContext ScenarioContext
        {
            get { return executionEngine.ScenarioContext; }
        }

        public void InitializeTestRunner(Assembly[] bindingAssemblies)
        {
            executionEngine.Initialize(bindingAssemblies);
        }

        public void OnFeatureStart(FeatureInfo featureInfo)
        {
            executionEngine.OnFeatureStart(featureInfo);
        }

        public void OnFeatureEnd()
        {
            executionEngine.OnFeatureEnd();
        }

        public void OnScenarioStart(ScenarioInfo scenarioInfo)
        {
<<<<<<< HEAD
            ObjectContainer.ScenarioContext = new ScenarioContext(scenarioInfo, this);

            FireScenarioEvents(BindingEvent.ScenarioStart);
=======
            executionEngine.OnScenarioStart(scenarioInfo);
>>>>>>> f38ebae8
        }

        public void CollectScenarioErrors()
        {
            executionEngine.OnAfterLastStep();
        }

        public void OnScenarioEnd()
        {
            executionEngine.OnScenarioEnd();
        }

        public void OnTestRunEnd()
        {
            executionEngine.OnTestRunEnd();
        }

        public void Given(string text, string multilineTextArg, Table tableArg)
        {
            executionEngine.Step(StepDefinitionKeyword.Given, text, multilineTextArg, tableArg);
        }

        public void When(string text, string multilineTextArg, Table tableArg)
        {
            executionEngine.Step(StepDefinitionKeyword.When, text, multilineTextArg, tableArg);
        }

        public void Then(string text, string multilineTextArg, Table tableArg)
        {
            executionEngine.Step(StepDefinitionKeyword.Then, text, multilineTextArg, tableArg);
        }

        public void And(string text, string multilineTextArg, Table tableArg)
        {
            executionEngine.Step(StepDefinitionKeyword.And, text, multilineTextArg, tableArg);
        }

        public void But(string text, string multilineTextArg, Table tableArg)
        {
            executionEngine.Step(StepDefinitionKeyword.But, text, multilineTextArg, tableArg);
        }

        public void Pending()
        {
            executionEngine.Pending();
        }
    }
}<|MERGE_RESOLUTION|>--- conflicted
+++ resolved
@@ -43,13 +43,8 @@
 
         public void OnScenarioStart(ScenarioInfo scenarioInfo)
         {
-<<<<<<< HEAD
-            ObjectContainer.ScenarioContext = new ScenarioContext(scenarioInfo, this);
+            executionEngine.OnScenarioStart(scenarioInfo);
 
-            FireScenarioEvents(BindingEvent.ScenarioStart);
-=======
-            executionEngine.OnScenarioStart(scenarioInfo);
->>>>>>> f38ebae8
         }
 
         public void CollectScenarioErrors()
