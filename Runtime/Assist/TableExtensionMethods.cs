--- conflicted
+++ resolved
@@ -1,93 +1,87 @@
-﻿using System.Collections.Generic;
-using System.Linq;
-
-namespace TechTalk.SpecFlow.Assist
-{
-    public static class TableHelperExtensionMethods
-    {
-        public static T CreateInstance<T>(this Table table)
-        {
-<<<<<<< HEAD
-            return TEHelpers.ThisTypeHasADefaultConstructor<T>()
-                       ? TEHelpers.CreateTheInstanceWithTheDefaultConstructor<T>(table)
-                       : TEHelpers.CreateTheInstanceWithTheValuesFromTheTable<T>(table);
-=======
-            var instance = (T) Activator.CreateInstance(typeof (T));
-            LoadInstanceWithKeyValuePairs(table, instance);
-            return instance;
->>>>>>> 774a0d36
-        }
-
-        public static void FillInstance<T>(this Table table, T instance)
-        {
-            TEHelpers.LoadInstanceWithKeyValuePairs(table, instance);
-        }
-
-        public static IEnumerable<T> CreateSet<T>(this Table table)
-        {
-            var list = new List<T>();
-
-            var pivotTable = new PivotTable(table);
-            for (var index = 0; index < table.Rows.Count(); index++)
-            {
-                var instance = pivotTable.GetInstanceTable(index).CreateInstance<T>();
-                list.Add(instance);
-            }
-
-            return list;
-        }
-<<<<<<< HEAD
-=======
-
-        private static bool IsPropertyMatchingToColumnName(PropertyInfo property, string columnName)
-        {
-            return property.Name.Equals(columnName.Replace(" ", string.Empty), StringComparison.OrdinalIgnoreCase);
-        }
-
-        private static void LoadInstanceWithKeyValuePairs<T>(Table table, T instance)
-        {
-            var handlers = GetTypeHandlersForFieldValuePairs<T>();
-
-            var propertiesThatNeedToBeSet = from property in typeof (T).GetProperties()
-                                            from key in handlers.Keys
-                                            from row in table.Rows
-                                            where key.IsAssignableFrom(property.PropertyType)
-                                                  && IsPropertyMatchingToColumnName(property, row[0])
-                                            select new {Row = row, property.Name, Handler = handlers[key]};
-
-            propertiesThatNeedToBeSet.ToList()
-                .ForEach(x => instance.SetPropertyValue(x.Name, x.Handler(x.Row)));
-        }
-
-        private static Dictionary<Type, Func<TableRow, object>> GetTypeHandlersForFieldValuePairs<T>()
-        {
-            return new Dictionary<Type, Func<TableRow, object>>
-                       {
-                           {typeof (string), (TableRow row) => new StringValueRetriever().GetValue(row[1])},
-                           {typeof (int), (TableRow row) => new IntValueRetriever().GetValue(row[1])},
-                           {typeof (int?), (TableRow row) => new NullableIntValueRetriever(v => new IntValueRetriever().GetValue(v)).GetValue(row[1])},
-                           {typeof (decimal), (TableRow row) => new DecimalValueRetriever().GetValue(row[1])},
-                           {typeof (decimal?), (TableRow row) => new NullableDecimalValueRetriever(v => new DecimalValueRetriever().GetValue(v)).GetValue(row[1])},
-                           {typeof (bool), (TableRow row) => new BoolValueRetriever().GetValue(row[1])},
-                           {
-                               typeof (bool?),
-                               (TableRow row) => new NullableBoolValueRetriever(v => new BoolValueRetriever().GetValue(v)).GetValue(row[1])
-                               },
-                           {typeof (DateTime), (TableRow row) => new DateTimeValueRetriever().GetValue(row[1])},
-                           {typeof (DateTime?), (TableRow row) => new NullableDateTimeValueRetriever(v => new DateTimeValueRetriever().GetValue(v)).GetValue(row[1])},
-                           {typeof (Double), (TableRow row) => new DoubleValueRetriever().GetValue(row[1])},
-                           {typeof (Double?), (TableRow row) => new NullableDoubleValueRetriever(v => new DoubleValueRetriever().GetValue(v)).GetValue(row[1])},
-                           {typeof (Guid), (TableRow row) => new GuidValueRetriever().GetValue(row[1])},
-                           {typeof (Guid?), (TableRow row) => new NullableGuidValueRetriever(v => new GuidValueRetriever().GetValue(v)).GetValue(row[1])},
-                           {typeof (char), (TableRow row) => new CharValueRetriever().GetValue(row[1])},
-                           {typeof (char?), (TableRow row) => new NullableCharValueRetriever(v => new CharValueRetriever().GetValue(v)).GetValue(row[1])},
-                           {
-                               typeof (Enum),
-                               (TableRow row) =>
-                               new EnumValueRetriever().GetValue(row[1], typeof (T).GetProperties().First(x => x.Name == row[0]).PropertyType)
-                               }
-                       };
-        }
->>>>>>> 774a0d36
-    }
+﻿using System;
+using System.Collections.Generic;
+using System.Linq;
+using System.Reflection;
+using TechTalk.SpecFlow.Assist.ValueRetrievers;
+
+namespace TechTalk.SpecFlow.Assist
+{
+    public static class TableHelperExtensionMethods
+    {
+        public static T CreateInstance<T>(this Table table)
+        {
+            return TEHelpers.ThisTypeHasADefaultConstructor<T>()
+                       ? TEHelpers.CreateTheInstanceWithTheDefaultConstructor<T>(table)
+                       : TEHelpers.CreateTheInstanceWithTheValuesFromTheTable<T>(table);
+        }
+
+        public static void FillInstance<T>(this Table table, T instance)
+        {
+            TEHelpers.LoadInstanceWithKeyValuePairs(table, instance);
+        }
+
+        public static IEnumerable<T> CreateSet<T>(this Table table)
+        {
+            var list = new List<T>();
+
+            var pivotTable = new PivotTable(table);
+            for (var index = 0; index < table.Rows.Count(); index++)
+            {
+                var instance = pivotTable.GetInstanceTable(index).CreateInstance<T>();
+                list.Add(instance);
+            }
+
+            return list;
+        }
+
+        private static bool IsPropertyMatchingToColumnName(PropertyInfo property, string columnName)
+        {
+            return property.Name.Equals(columnName.Replace(" ", string.Empty), StringComparison.OrdinalIgnoreCase);
+        }
+
+        private static void LoadInstanceWithKeyValuePairs<T>(Table table, T instance)
+        {
+            var handlers = GetTypeHandlersForFieldValuePairs<T>();
+
+            var propertiesThatNeedToBeSet = from property in typeof (T).GetProperties()
+                                            from key in handlers.Keys
+                                            from row in table.Rows
+                                            where key.IsAssignableFrom(property.PropertyType)
+                                                  && IsPropertyMatchingToColumnName(property, row[0])
+                                            select new {Row = row, property.Name, Handler = handlers[key]};
+
+            propertiesThatNeedToBeSet.ToList()
+                .ForEach(x => instance.SetPropertyValue(x.Name, x.Handler(x.Row)));
+        }
+
+        private static Dictionary<Type, Func<TableRow, object>> GetTypeHandlersForFieldValuePairs<T>()
+        {
+            return new Dictionary<Type, Func<TableRow, object>>
+                       {
+                           {typeof (string), (TableRow row) => new StringValueRetriever().GetValue(row[1])},
+                           {typeof (int), (TableRow row) => new IntValueRetriever().GetValue(row[1])},
+                           {typeof (int?), (TableRow row) => new NullableIntValueRetriever(v => new IntValueRetriever().GetValue(v)).GetValue(row[1])},
+                           {typeof (decimal), (TableRow row) => new DecimalValueRetriever().GetValue(row[1])},
+                           {typeof (decimal?), (TableRow row) => new NullableDecimalValueRetriever(v => new DecimalValueRetriever().GetValue(v)).GetValue(row[1])},
+                           {typeof (bool), (TableRow row) => new BoolValueRetriever().GetValue(row[1])},
+                           {
+                               typeof (bool?),
+                               (TableRow row) => new NullableBoolValueRetriever(v => new BoolValueRetriever().GetValue(v)).GetValue(row[1])
+                               },
+                           {typeof (DateTime), (TableRow row) => new DateTimeValueRetriever().GetValue(row[1])},
+                           {typeof (DateTime?), (TableRow row) => new NullableDateTimeValueRetriever(v => new DateTimeValueRetriever().GetValue(v)).GetValue(row[1])},
+                           {typeof (Double), (TableRow row) => new DoubleValueRetriever().GetValue(row[1])},
+                           {typeof (Double?), (TableRow row) => new NullableDoubleValueRetriever(v => new DoubleValueRetriever().GetValue(v)).GetValue(row[1])},
+                           {typeof (Guid), (TableRow row) => new GuidValueRetriever().GetValue(row[1])},
+                           {typeof (Guid?), (TableRow row) => new NullableGuidValueRetriever(v => new GuidValueRetriever().GetValue(v)).GetValue(row[1])},
+                           {typeof (char), (TableRow row) => new CharValueRetriever().GetValue(row[1])},
+                           {typeof (char?), (TableRow row) => new NullableCharValueRetriever(v => new CharValueRetriever().GetValue(v)).GetValue(row[1])},
+                           {
+                               typeof (Enum),
+                               (TableRow row) =>
+                               new EnumValueRetriever().GetValue(row[1], typeof (T).GetProperties().First(x => x.Name == row[0]).PropertyType)
+                               }
+                       };
+        }
+    }
 }