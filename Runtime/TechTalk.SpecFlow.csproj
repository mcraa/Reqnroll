--- conflicted
+++ resolved
@@ -59,17 +59,11 @@
     <Compile Include="..\VersionInfo.cs">
       <Link>VersionInfo.cs</Link>
     </Compile>
-<<<<<<< HEAD
     <Compile Include="Bindings\StepDefinitionKeyword.cs" />
     <Compile Include="Bindings\StepMethodBinding.cs" />
+    <Compile Include="Steps.cs" />
     <Compile Include="Bindings\StepTransformationBinding.cs" />
     <Compile Include="Bindings\StepArgumentTypeConverter.cs" />
-=======
-    <Compile Include="StepMethodBinding.cs" />
-    <Compile Include="Steps.cs" />
-    <Compile Include="StepTransformation.cs" />
-    <Compile Include="StepArgumentTypeConverter.cs" />
->>>>>>> 1dbeb915
     <Compile Include="Attributes.cs" />
     <Compile Include="ErrorHandling\BindingException.cs" />
     <Compile Include="Bindings\BindingMatch.cs" />
