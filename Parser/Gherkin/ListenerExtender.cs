﻿using System;
using System.Linq;
using System.Text.RegularExpressions;
using gherkin;
using gherkin.lexer;
using java.util;
using System.Collections.Generic;

namespace TechTalk.SpecFlow.Parser.Gherkin
{
    internal class ListenerExtender : Listener
    {
        private readonly GherkinDialect gherkinDialect;
        private readonly IGherkinListener gherkinListener;

        private ScenarioBlock lastScenarioBlock = ScenarioBlock.Given;
        private bool inTable = false;
        private bool inExamplesHeader = false;
        private bool afterFeature = false;
        private bool delayTagAndCommentCalls = false;
        private List<Action> delayedTagAndCommentCalls = new List<Action>();

        public int LineOffset { get; set; }
        public GherkinBuffer GherkinBuffer { get; private set; }

        public int lastProcessedEditorLine = -1;

        public int LastProcessedEditorLine
        {
            get { return lastProcessedEditorLine; }
        }

        public IGherkinListener GherkinListener
        {
            get { return gherkinListener; }
        }

        private bool IsIncremental
        {
            get { return !GherkinBuffer.IsFullBuffer; }
        }

        private void UpdateLastProcessedEditorLine(int editorLine)
        {
            lastProcessedEditorLine = Math.Max(editorLine, lastProcessedEditorLine);
        }

        private int GetEditorLine(int line)
        {
            return line - 1 + LineOffset;
        }

        private GherkinBufferPosition GetEOFPosition()
        {
            return GherkinBuffer.EndPosition;
        }

        private GherkinBufferSpan GetSingleLineSpanIgnoreWhitespace(int editorLine)
        {
            var startPosition = GetLineStartPositionIgnoreWhitespace(editorLine);
            var endPosition = GetLineEndPositionIgnoreWhitespace(editorLine);
            return new GherkinBufferSpan(startPosition, endPosition);
        }

        static private readonly Regex nonWhitespaceRe = new Regex(@"\S");
        private GherkinBufferPosition GetLineStartPositionIgnoreWhitespace(int editorLine)
        {
            var firstNonWSPosition = GherkinBuffer.GetMatchForLine(nonWhitespaceRe, editorLine);
            if (firstNonWSPosition != null)
                return firstNonWSPosition;
            return GherkinBuffer.GetLineStartPosition(editorLine);
        }

        static private readonly Regex lastNonWhitespaceRe = new Regex(@"\s*$");
        private GherkinBufferPosition GetLineEndPositionIgnoreWhitespace(int editorLine)
        {
            var lastNonWSPosition = GherkinBuffer.GetMatchForLine(lastNonWhitespaceRe, editorLine);
            if (lastNonWSPosition != null && lastNonWSPosition.LinePosition > 0)
                return lastNonWSPosition;
            return GherkinBuffer.GetLineEndPosition(editorLine);
        }

        private static readonly Regex whitespaceOnlyRe = new Regex(@"^\s*$");
        private GherkinBufferSpan GetDescriptionSpan(int titleEditorLine, string description)
        {
            if (string.IsNullOrEmpty(description) || whitespaceOnlyRe.Match(description).Success)
                return null;

            int descriptionStartLine = titleEditorLine + 1;
            while (GherkinBuffer.GetMatchForLine(whitespaceOnlyRe, descriptionStartLine) != null)
                descriptionStartLine++;

            int lineCount = GetLineCount(description);
            return GherkinBuffer.GetLineRangeSpan(descriptionStartLine, descriptionStartLine + lineCount - 1);
        }

        static private readonly Regex cellSeparatorRe = new Regex(@"\|");
        private GherkinBufferSpan[] GetCellSpans(int editorLine, string[] cells)
        {
            var cellSeparatorPositions = 
                GherkinBuffer.GetMatchesForLine(cellSeparatorRe, editorLine).ToArray();

            var result = new GherkinBufferSpan[cells.Length];
            for (int cellIndex = 0; cellIndex < cells.Length; cellIndex++)
            {
                if (cellSeparatorPositions.Length - 1 < cellIndex + 1)
                    break;

                result[cellIndex] = new GherkinBufferSpan(
                        cellSeparatorPositions[cellIndex].ShiftByCharacters(1),
                        cellSeparatorPositions[cellIndex + 1]);
            }

            return result;
        }

        private GherkinBufferSpan GetMultilineTextSpan(int editorLine, string text)
        {
            int lineCount = GetLineCount(text) + 2;
            return GherkinBuffer.GetLineRangeSpan(editorLine, editorLine + lineCount - 1);
        }

        static private readonly Regex newLineRe = new Regex(@"\r?\n");

        public ListenerExtender(GherkinDialect gherkinDialect, IGherkinListener gherkinListener, GherkinBuffer buffer)
        {
            this.gherkinDialect = gherkinDialect;
            this.gherkinListener = gherkinListener;
            this.GherkinBuffer = buffer;

            gherkinListener.Init(buffer, IsIncremental);
        }

        private int GetLineCount(string text)
        {
            return newLineRe.Matches(text).Count + 1;
        }

        private void ResetScenarioBlocks()
        {
            inExamplesHeader = false;
            delayTagAndCommentCalls = false;

            FlushDelayedCalls();

            lastScenarioBlock = ScenarioBlock.Given;
        }

        private void FlushDelayedCalls()
        {
            if (delayedTagAndCommentCalls.Any())
            {
                var toApply = delayedTagAndCommentCalls;
                delayedTagAndCommentCalls = new List<Action>();

                bool inDelay = delayTagAndCommentCalls;
                delayTagAndCommentCalls = false;
                toApply.ForEach(a => a());
                delayTagAndCommentCalls = inDelay;
            }
        }

        private ScenarioBlock CalculateScenarioBlock(StepKeyword stepKeyword)
        {
            switch (stepKeyword)
            {
                case StepKeyword.Given:
                    lastScenarioBlock = ScenarioBlock.Given;
                    break;
                case StepKeyword.When:
                    lastScenarioBlock = ScenarioBlock.When;
                    break;
                case StepKeyword.Then:
                case StepKeyword.But:
                    lastScenarioBlock = ScenarioBlock.Then;
                    break;
                default:
                    // keep the existing one
                    break;
            }

            return lastScenarioBlock;
        }

        private GherkinBufferSpan ProcessSimpleLanguageElement(int line)
        {
            var editorLine = GetEditorLine(line);
            var bufferSpan = GetSingleLineSpanIgnoreWhitespace(editorLine);

            UpdateLastProcessedEditorLine(editorLine);
            return bufferSpan;
        }

        private GherkinBufferSpan ProcessComplexLanguageElement(int line, string description, out GherkinBufferSpan descriptionSpan)
        {
            var editorLine = GetEditorLine(line);
            var headerSpan = GetSingleLineSpanIgnoreWhitespace(editorLine);
            descriptionSpan = GetDescriptionSpan(editorLine, description);

            UpdateLastProcessedEditorLine(editorLine);
            if (descriptionSpan != null)
                UpdateLastProcessedEditorLine(descriptionSpan.EndPosition.Line);
            return headerSpan;
        }

        public void tag(string name, int line)
        {
            if (delayTagAndCommentCalls)
            {
                delayedTagAndCommentCalls.Add(() => tag(name, line));
                return;
            }

            var bufferSpan = ProcessSimpleLanguageElement(line);

            if (inExamplesHeader)
                gherkinListener.ExamplesTag(name, bufferSpan);
            else if (IsIncremental || afterFeature)
                gherkinListener.ScenarioTag(name, bufferSpan);
            else
                gherkinListener.FeatureTag(name, bufferSpan);
        }

        public void comment(string commentText, int line)
        {
            if (delayTagAndCommentCalls)
            {
                delayedTagAndCommentCalls.Add(() => comment(commentText, line));
                return;
            }

            var bufferSpan = ProcessSimpleLanguageElement(line);

            gherkinListener.Comment(commentText, bufferSpan);
        }

        public void location(string uri, int offset)
        {
            //TODO
        }

        public void feature(string keyword, string name, string description, int line)
        {
<<<<<<< HEAD
            FlushDelayedCalls();
=======
            if (afterFeature)
            {
                var editorLine = GetEditorLine(line);
                var errorPosition = GetLineStartPositionIgnoreWhitespace(editorLine);
                gherkinListener.Error("Duplicated feature title", errorPosition, null);
                return;
            }

>>>>>>> 19602abf
            afterFeature = true;

            GherkinBufferSpan descriptionSpan;
            var headerSpan = ProcessComplexLanguageElement(line, description, out descriptionSpan);

            gherkinListener.Feature(keyword, name, description, headerSpan, descriptionSpan);
        }

        public void background(string keyword, string name, string description, int line)
        {
            ResetScenarioBlocks();

            GherkinBufferSpan descriptionSpan;
            var headerSpan = ProcessComplexLanguageElement(line, description, out descriptionSpan);

            gherkinListener.Background(keyword, name, description, headerSpan, descriptionSpan);
        }

        public void scenario(string keyword, string name, string description, int line)
        {
            ResetScenarioBlocks();

            GherkinBufferSpan descriptionSpan;
            var headerSpan = ProcessComplexLanguageElement(line, description, out descriptionSpan);

            gherkinListener.Scenario(keyword, name, description, headerSpan, descriptionSpan);
        }

        public void scenarioOutline(string keyword, string name, string description, int line)
        {
            ResetScenarioBlocks();
            delayTagAndCommentCalls = true;

            GherkinBufferSpan descriptionSpan;
            var headerSpan = ProcessComplexLanguageElement(line, description, out descriptionSpan);

            gherkinListener.ScenarioOutline(keyword, name, description, headerSpan, descriptionSpan);
        }

        public void examples(string keyword, string name, string description, int line)
        {
            inExamplesHeader = true;
            FlushDelayedCalls();
            inExamplesHeader = false;

            GherkinBufferSpan descriptionSpan;
            var headerSpan = ProcessComplexLanguageElement(line, description, out descriptionSpan);

            gherkinListener.Examples(keyword, name, description, headerSpan, descriptionSpan);
        }

        public void step(string keyword, string text, int line)
        {
            FlushDelayedCalls();

            ResetStepArguments();

            var stepSpan = ProcessSimpleLanguageElement(line);

            StepKeyword stepKeyword = gherkinDialect.GetStepKeyword(keyword) ?? StepKeyword.And; // if we dont find it, we suppose an "and"
            ScenarioBlock scenarioBlock = CalculateScenarioBlock(stepKeyword);

            gherkinListener.Step(keyword, stepKeyword, scenarioBlock, text, stepSpan);
        }

        private void ResetStepArguments()
        {
            inTable = false;
        }

        public void row(List cellList, int line)
        {
            FlushDelayedCalls();

            string[] cells = new string[cellList.size()];
            cellList.toArray(cells);

            var rowSpan = ProcessSimpleLanguageElement(line);
            GherkinBufferSpan[] cellSpans = GetCellSpans(rowSpan.StartPosition.Line, cells);
            if (!inTable)
            {
                inTable = true;
                gherkinListener.TableHeader(cells, rowSpan, cellSpans);
            }
            else
            {
                gherkinListener.TableRow(cells, rowSpan, cellSpans);
            }
        }

        public void pyString(string text, int line)
        {
            FlushDelayedCalls();

            var editorLine = GetEditorLine(line);
            GherkinBufferSpan textSpan = GetMultilineTextSpan(editorLine, text);

            UpdateLastProcessedEditorLine(textSpan.EndPosition.Line);

            gherkinListener.MultilineText(text, textSpan);
        }

        public void eof()
        {
            FlushDelayedCalls();

            var eofPosition = GetEOFPosition();

            UpdateLastProcessedEditorLine(eofPosition.Line);

            gherkinListener.EOF(eofPosition);
        }

        public void syntaxError(string state, string eventName, List legalEvents, int line)
        {
            FlushDelayedCalls();

            //TODO
            var editorLine = GetEditorLine(line);
            var errorPosition = GetLineStartPositionIgnoreWhitespace(editorLine);

            string message = string.Format("Parser error. State: {0}, Event: {1}", state, eventName);

            UpdateLastProcessedEditorLine(editorLine);

            gherkinListener.Error(message, errorPosition, null);
        }
    }
}<|MERGE_RESOLUTION|>--- conflicted
+++ resolved
@@ -241,9 +241,8 @@
 
         public void feature(string keyword, string name, string description, int line)
         {
-<<<<<<< HEAD
-            FlushDelayedCalls();
-=======
+            FlushDelayedCalls();
+
             if (afterFeature)
             {
                 var editorLine = GetEditorLine(line);
@@ -252,7 +251,6 @@
                 return;
             }
 
->>>>>>> 19602abf
             afterFeature = true;
 
             GherkinBufferSpan descriptionSpan;
