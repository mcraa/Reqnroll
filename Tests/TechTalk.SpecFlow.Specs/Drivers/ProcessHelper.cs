--- conflicted
+++ resolved
@@ -15,19 +15,11 @@
 
         public int RunProcess(string executablePath, string argumentsFormat, params object[] arguments)
         {
-<<<<<<< HEAD
-            var parameters = string.Format(argumentsFormat, arguments);
+            string commandArguments = string.Format(argumentsFormat, arguments);
             ProcessStartInfo psi = new ProcessStartInfo(executablePath, parameters);
-            psi.RedirectStandardOutput = true;
-            psi.RedirectStandardError = true;
-            psi.UseShellExecute = false;
-            psi.CreateNoWindow = true;
 
             Console.WriteLine($"starting process {executablePath} {parameters}");
 
-            var p = Process.Start(psi);    
-=======
-            string commandArguments = string.Format(argumentsFormat, arguments);
 
             Console.WriteLine("\"{0}\" {1}", executablePath, commandArguments);
 
@@ -81,7 +73,6 @@
                         errorWaitHandle.WaitOne();
                     }
                 }
->>>>>>> cf1ae173
 
                 ConsoleOutput = output.ToString();
                 Console.WriteLine(output);
