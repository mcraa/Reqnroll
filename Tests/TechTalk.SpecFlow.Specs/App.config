--- conflicted
+++ resolved
@@ -8,12 +8,5 @@
   </appSettings>
   <specFlow>
     <generator allowRowTests="false"/>
-
   </specFlow>
-<<<<<<< HEAD
-=======
-  <startup>
-    <supportedRuntime version="v4.0" sku=".NETFramework,Version=v4.6"/>
-  </startup>
->>>>>>> 460b0378
 </configuration>