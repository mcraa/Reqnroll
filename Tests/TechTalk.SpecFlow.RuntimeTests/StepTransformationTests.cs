using System;
using System.Collections.Generic;
using System.Globalization;
using System.Linq;
using System.Reflection;
using BoDi;
using FluentAssertions;
using Moq;
using Xunit;
using TechTalk.SpecFlow.Bindings;
using TechTalk.SpecFlow.Bindings.Reflection;
using TechTalk.SpecFlow.Configuration;
using TechTalk.SpecFlow.ErrorHandling;
using TechTalk.SpecFlow.Infrastructure;
using TechTalk.SpecFlow.Tracing;

namespace TechTalk.SpecFlow.RuntimeTests
{
    public class User
    {
        public string Name { get; set; }
    }

    [Binding]
    public class UserCreator
    {
        [StepArgumentTransformation("user (w+)")]
        public User Create(string name)
        {
            return new User {Name = name};
        }

        [StepArgumentTransformation]
        public IEnumerable<User> CreateUsers(Table table)
        {
            return table.Rows.Select(tableRow =>
                new User { Name = tableRow["Name"] });
        }
    }

<<<<<<< HEAD
    
=======
    [Binding]
    public class TypeToTypeConverter
    {
        [StepArgumentTransformation("string (w+)")]
        public string StringToStringConvertRegex(string value)
        {
            return string.Concat("prefix ", value);
        }

        [StepArgumentTransformation]
        public string StringToStringConvert(string value)
        {
            return string.Concat("prefix ", value);
        }

        [StepArgumentTransformation]
        public Table TableToTableConvert(Table table)
        {
            var transformedTable = new List<string>();
            transformedTable.Add("transformed column");
            transformedTable.AddRange(table.Header);

            return new Table(transformedTable.ToArray());
        }
    }

    [TestFixture]
>>>>>>> d8fe8255
    public class StepTransformationTests
    {
        private readonly Mock<IBindingRegistry> bindingRegistryStub = new Mock<IBindingRegistry>();
        private readonly Mock<IContextManager> contextManagerStub = new Mock<IContextManager>();
        private readonly Mock<IBindingInvoker> methodBindingInvokerStub = new Mock<IBindingInvoker>();
        private readonly List<IStepArgumentTransformationBinding> stepTransformations = new List<IStepArgumentTransformationBinding>();

        public StepTransformationTests()
        {
            // ScenarioContext is needed, because the [Binding]-instances live there
            var scenarioContext = new ScenarioContext(new ObjectContainer(), null, new TestObjectResolver());
            contextManagerStub.Setup(cm => cm.ScenarioContext).Returns(scenarioContext);

            bindingRegistryStub.Setup(br => br.GetStepTransformations()).Returns(stepTransformations);
        }

        private IStepArgumentTransformationBinding CreateStepTransformationBinding(string regexString, IBindingMethod transformMethod)
        {
            return new StepArgumentTransformationBinding(regexString, transformMethod);
        }

        private IStepArgumentTransformationBinding CreateStepTransformationBinding(string regexString, MethodInfo transformMethod)
        {
            return new StepArgumentTransformationBinding(regexString, new RuntimeBindingMethod(transformMethod));
        }

        [Fact]
        public void UserConverterShouldConvertStringToUser()
        {
            UserCreator stepTransformationInstance = new UserCreator();
            var transformMethod = stepTransformationInstance.GetType().GetMethod("Create");
            var stepTransformationBinding = CreateStepTransformationBinding(@"user (\w+)", transformMethod);

            stepTransformationBinding.Regex.IsMatch("user xyz").Should().BeTrue();

            var invoker = new BindingInvoker(ConfigurationLoader.GetDefault(), new Mock<IErrorProvider>().Object);
            TimeSpan duration;
            var result = invoker.InvokeBinding(stepTransformationBinding, contextManagerStub.Object, new object[] { "xyz" }, new Mock<ITestTracer>().Object, out duration);
            Assert.NotNull(result);
<<<<<<< HEAD
            result.Should().BeOfType<User>();
            ((User) result).Name.Should().Be("xyz");
=======
            Assert.That(result.GetType(), Is.EqualTo(typeof(User)));
            Assert.That(((User)result).Name, Is.EqualTo("xyz"));
        }

        [Test]
        public void TypeToTypeConverterShouldConvertStringToStringUsingRegex()
        {
            TypeToTypeConverter stepTransformationInstance = new TypeToTypeConverter();
            var transformMethod = stepTransformationInstance.GetType().GetMethod("StringToStringConvertRegex");
            var stepTransformationBinding = CreateStepTransformationBinding(@"string (\w+)", transformMethod);

            Assert.True(stepTransformationBinding.Regex.IsMatch("string xyz"));

            var invoker = new BindingInvoker(ConfigurationLoader.GetDefault(), new Mock<IErrorProvider>().Object);
            TimeSpan duration;
            var result = invoker.InvokeBinding(stepTransformationBinding, contextManagerStub.Object, new object[] { "xyz" }, new Mock<ITestTracer>().Object, out duration);
            Assert.NotNull(result);
            Assert.That(result.GetType(), Is.EqualTo(typeof(string)));
            Assert.That(((string)result), Is.EqualTo("prefix xyz"));
        }

        [Test]
        public void TypeToTypeConverterShouldConvertStringToString()
        {
            TypeToTypeConverter stepTransformationInstance = new TypeToTypeConverter();
            var transformMethod = stepTransformationInstance.GetType().GetMethod("StringToStringConvert");
            var stepTransformationBinding = CreateStepTransformationBinding(@"", transformMethod);

            var invoker = new BindingInvoker(ConfigurationLoader.GetDefault(), new Mock<IErrorProvider>().Object);
            TimeSpan duration;
            var result = invoker.InvokeBinding(stepTransformationBinding, contextManagerStub.Object, new object[] { "xyz" }, new Mock<ITestTracer>().Object, out duration);
            Assert.NotNull(result);
            Assert.That(result.GetType(), Is.EqualTo(typeof(string)));
            Assert.That(((string)result), Is.EqualTo("prefix xyz"));
        }

        [Test]
        public void TypeToTypeConverterShouldConvertTableToTable()
        {
            TypeToTypeConverter stepTransformationInstance = new TypeToTypeConverter();
            var transformMethod = stepTransformationInstance.GetType().GetMethod("TableToTableConvert");
            var stepTransformationBinding = CreateStepTransformationBinding(@"", transformMethod);

            var invoker = new BindingInvoker(ConfigurationLoader.GetDefault(), new Mock<IErrorProvider>().Object);
            TimeSpan duration;
            var result = invoker.InvokeBinding(stepTransformationBinding, contextManagerStub.Object, new object[] { new Table("h1") }, new Mock<ITestTracer>().Object, out duration);
            Assert.NotNull(result);
            Assert.That(result.GetType(), Is.EqualTo(typeof(Table)));
            Assert.That(((Table)result).Header, Is.EqualTo(new string[] { "transformed column", "h1" }));
>>>>>>> d8fe8255
        }

        [Fact]
        public void StepArgumentTypeConverterShouldUseUserConverterForConversion()
        {
            UserCreator stepTransformationInstance = new UserCreator();
            var transformMethod = new RuntimeBindingMethod(stepTransformationInstance.GetType().GetMethod("Create"));
            var stepTransformationBinding = CreateStepTransformationBinding(@"user (\w+)", transformMethod);
            stepTransformations.Add(stepTransformationBinding);
            TimeSpan duration;
            var resultUser = new User();
            methodBindingInvokerStub.Setup(i => i.InvokeBinding(stepTransformationBinding, It.IsAny<IContextManager>(), It.IsAny<object[]>(), It.IsAny<ITestTracer>(), out duration))
                .Returns(resultUser);

            var stepArgumentTypeConverter = CreateStepArgumentTypeConverter();

            var result = stepArgumentTypeConverter.Convert("user xyz", typeof(User), new CultureInfo("en-US"));
            result.Should().Be(resultUser);
        }

        private StepArgumentTypeConverter CreateStepArgumentTypeConverter()
        {
            return new StepArgumentTypeConverter(new Mock<ITestTracer>().Object, bindingRegistryStub.Object, contextManagerStub.Object, methodBindingInvokerStub.Object);
        }

        [Fact]
        public void ShouldUseStepArgumentTransformationToConvertTable()
        {
            var table = new Table("Name");
            
            UserCreator stepTransformationInstance = new UserCreator();
            var transformMethod = new RuntimeBindingMethod(stepTransformationInstance.GetType().GetMethod("CreateUsers"));
            var stepTransformationBinding = CreateStepTransformationBinding(@"", transformMethod);
            stepTransformations.Add(stepTransformationBinding);
            TimeSpan duration;
            var resultUsers = new User[3];
            methodBindingInvokerStub.Setup(i => i.InvokeBinding(stepTransformationBinding, It.IsAny<IContextManager>(), new object[] { table }, It.IsAny<ITestTracer>(), out duration))
                .Returns(resultUsers);

            var stepArgumentTypeConverter = CreateStepArgumentTypeConverter();


            var result = stepArgumentTypeConverter.Convert(table, typeof(IEnumerable<User>), new CultureInfo("en-US"));

            result.Should().NotBeNull();
            result.Should().Be(resultUsers);

        }
    }

}<|MERGE_RESOLUTION|>--- conflicted
+++ resolved
@@ -38,9 +38,6 @@
         }
     }
 
-<<<<<<< HEAD
-    
-=======
     [Binding]
     public class TypeToTypeConverter
     {
@@ -67,8 +64,6 @@
         }
     }
 
-    [TestFixture]
->>>>>>> d8fe8255
     public class StepTransformationTests
     {
         private readonly Mock<IBindingRegistry> bindingRegistryStub = new Mock<IBindingRegistry>();
@@ -108,15 +103,11 @@
             TimeSpan duration;
             var result = invoker.InvokeBinding(stepTransformationBinding, contextManagerStub.Object, new object[] { "xyz" }, new Mock<ITestTracer>().Object, out duration);
             Assert.NotNull(result);
-<<<<<<< HEAD
             result.Should().BeOfType<User>();
             ((User) result).Name.Should().Be("xyz");
-=======
-            Assert.That(result.GetType(), Is.EqualTo(typeof(User)));
-            Assert.That(((User)result).Name, Is.EqualTo("xyz"));
-        }
-
-        [Test]
+        }
+
+        [Fact]
         public void TypeToTypeConverterShouldConvertStringToStringUsingRegex()
         {
             TypeToTypeConverter stepTransformationInstance = new TypeToTypeConverter();
@@ -129,11 +120,11 @@
             TimeSpan duration;
             var result = invoker.InvokeBinding(stepTransformationBinding, contextManagerStub.Object, new object[] { "xyz" }, new Mock<ITestTracer>().Object, out duration);
             Assert.NotNull(result);
-            Assert.That(result.GetType(), Is.EqualTo(typeof(string)));
-            Assert.That(((string)result), Is.EqualTo("prefix xyz"));
-        }
-
-        [Test]
+            result.GetType().Should().Be<string>();
+            result.Should().Be("prefix xyz");
+        }
+
+        [Fact]
         public void TypeToTypeConverterShouldConvertStringToString()
         {
             TypeToTypeConverter stepTransformationInstance = new TypeToTypeConverter();
@@ -144,11 +135,11 @@
             TimeSpan duration;
             var result = invoker.InvokeBinding(stepTransformationBinding, contextManagerStub.Object, new object[] { "xyz" }, new Mock<ITestTracer>().Object, out duration);
             Assert.NotNull(result);
-            Assert.That(result.GetType(), Is.EqualTo(typeof(string)));
-            Assert.That(((string)result), Is.EqualTo("prefix xyz"));
-        }
-
-        [Test]
+            result.GetType().Should().Be<string>();
+            result.Should().Be("prefix xyz");
+        }
+
+        [Fact]
         public void TypeToTypeConverterShouldConvertTableToTable()
         {
             TypeToTypeConverter stepTransformationInstance = new TypeToTypeConverter();
@@ -159,9 +150,9 @@
             TimeSpan duration;
             var result = invoker.InvokeBinding(stepTransformationBinding, contextManagerStub.Object, new object[] { new Table("h1") }, new Mock<ITestTracer>().Object, out duration);
             Assert.NotNull(result);
-            Assert.That(result.GetType(), Is.EqualTo(typeof(Table)));
-            Assert.That(((Table)result).Header, Is.EqualTo(new string[] { "transformed column", "h1" }));
->>>>>>> d8fe8255
+
+            result.GetType().Should().Be<Table>();
+            ((Table)result).Header.Should().BeEquivalentTo(new string[] { "transformed column", "h1" });
         }
 
         [Fact]
