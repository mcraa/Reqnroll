<<<<<<< HEAD
﻿using FluentAssertions;
using Xunit;
=======
﻿using System.Globalization;
using System.Threading;
using FluentAssertions;
using NUnit.Framework;
>>>>>>> d099aeaf
using TechTalk.SpecFlow.Assist.ValueRetrievers;

namespace TechTalk.SpecFlow.RuntimeTests.AssistTests.ValueRetrieverTests
{
    
    public class ByteValueRetrieverTests
    {
        [Fact]
        public void Returns_a_byte_when_passed_a_byte_value()
        {
            var retriever = new ByteValueRetriever();
            retriever.GetValue("1").Should().Be(1);
            retriever.GetValue("3").Should().Be(3);
            retriever.GetValue("30").Should().Be(30);
		}

<<<<<<< HEAD
        [Fact]
=======
	    [Test]
	    public void Returns_a_byte_when_passed_a_byte_value_if_culture_is_fr_Fr()
		{
			Thread.CurrentThread.CurrentCulture = new CultureInfo("fr-FR");

			var retriever = new ByteValueRetriever();
		    retriever.GetValue("30,0").Should().Be(30);
	    }

		[Test]
>>>>>>> d099aeaf
        public void Returns_a_zero_when_passed_an_invalid_byte()
        {
            var retriever = new ByteValueRetriever();
            retriever.GetValue("x").Should().Be(0);
            retriever.GetValue("").Should().Be(0);
            retriever.GetValue("-1").Should().Be(0);
            retriever.GetValue("500").Should().Be(0);
            retriever.GetValue("every good boy does fine").Should().Be(0);
        }
	}
}<|MERGE_RESOLUTION|>--- conflicted
+++ resolved
@@ -1,12 +1,7 @@
-<<<<<<< HEAD
-﻿using FluentAssertions;
+using FluentAssertions;
 using Xunit;
-=======
-﻿using System.Globalization;
+using System.Globalization;
 using System.Threading;
-using FluentAssertions;
-using NUnit.Framework;
->>>>>>> d099aeaf
 using TechTalk.SpecFlow.Assist.ValueRetrievers;
 
 namespace TechTalk.SpecFlow.RuntimeTests.AssistTests.ValueRetrieverTests
@@ -23,10 +18,7 @@
             retriever.GetValue("30").Should().Be(30);
 		}
 
-<<<<<<< HEAD
         [Fact]
-=======
-	    [Test]
 	    public void Returns_a_byte_when_passed_a_byte_value_if_culture_is_fr_Fr()
 		{
 			Thread.CurrentThread.CurrentCulture = new CultureInfo("fr-FR");
@@ -35,8 +27,7 @@
 		    retriever.GetValue("30,0").Should().Be(30);
 	    }
 
-		[Test]
->>>>>>> d099aeaf
+		[Fact]
         public void Returns_a_zero_when_passed_an_invalid_byte()
         {
             var retriever = new ByteValueRetriever();
