--- conflicted
+++ resolved
@@ -62,10 +62,7 @@
             sut.Should().Equal(registeredLast, registeredFirst, @default);
         }
 
-<<<<<<< HEAD
-        [Fact]
-=======
-        [Test]
+        [Fact]
         public void Should_allow_the_addition_of_default_components_at_the_end_of_the_list_via_generic_overload()
         {
             var sut = new ServiceComponentList<ITestComponent>();
@@ -78,7 +75,7 @@
             sut.Last().Should().BeOfType<AnotherImpl>();
         }
 
-        [Test]
+        [Fact]
         public void Should_allow_the_replacement_of_default_components_at_the_end_of_the_list()
         {
             var sut = new ServiceComponentList<ITestComponent>();
@@ -94,7 +91,7 @@
             sut.Should().Equal(registeredLast, registeredFirst, @default2);
         }
 
-        [Test]
+        [Fact]
         public void Should_allow_the_replacement_of_default_components_at_the_end_of_the_list_via_generic_overload()
         {
             var sut = new ServiceComponentList<ITestComponent>();
@@ -108,7 +105,7 @@
             sut.Last().Should().BeOfType<AnotherImpl>();
         }
 
-        [Test]
+        [Fact]
         public void Should_allow_the_clearing_of_default_components()
         {
             var sut = new ServiceComponentList<ITestComponent>();
@@ -123,7 +120,7 @@
             sut.Should().Equal(registeredLast, registeredFirst);
         }
 
-        [Test]
+        [Fact]
         public void Should_allow_the_removal_of_default_component_via_generic_unregistration()
         {
             var sut = new ServiceComponentList<ITestComponent>();
@@ -135,7 +132,7 @@
             sut.Should().BeEmpty();
         }
 
-        [Test]
+        [Fact]
         public void Should_allow_the_unregistration_of_default_components()
         {
             var sut = new ServiceComponentList<ITestComponent>();
@@ -150,8 +147,7 @@
             sut.Should().Equal(registeredLast, registeredFirst);
         }
 
-        [Test]
->>>>>>> 803b9205
+        [Fact]
         public void Should_allow_unregistration_of_existing_component()
         {
             var sut = new ServiceComponentList<ITestComponent>();
@@ -162,10 +158,7 @@
             sut.Should().BeEmpty();
         }
 
-<<<<<<< HEAD
-        [Fact]
-=======
-        [Test]
+        [Fact]
         public void Should_allow_clearing_all_components()
         {
             var sut = new ServiceComponentList<ITestComponent>();
@@ -180,8 +173,7 @@
             sut.Should().BeEmpty();
         }
 
-        [Test]
->>>>>>> 803b9205
+        [Fact]
         public void Should_allow_unregistration_of_existing_component_via_generic_overload()
         {
             var sut = new ServiceComponentList<ITestComponent>();
