--- conflicted
+++ resolved
@@ -79,7 +79,6 @@
             factory.CreateTestRunner(0);
 
             testRunnerFake.Verify(tr => tr.OnTestRunStart());
-<<<<<<< HEAD
         }
 
 
@@ -105,33 +104,7 @@
             }
             
         }
-=======
-        }
 
-
-        [Test]
-        public void Should_resolve_a_test_runner_specific_test_tracer()
-        {
-            //This test can't run in NCrunch as when NCrunch runs the tests it will disable the ability to get different test runners for each thread 
-            //as it manages the parallelisation 
-            //see https://github.com/techtalk/SpecFlow/issues/638
-            if (!TestEnvironmentHelper.IsBeingRunByNCrunch())
-            {
-                var testRunner1 = TestRunnerManager.GetTestRunner(anAssembly, 0);
-                testRunner1.OnFeatureStart(new FeatureInfo(new CultureInfo("en-US"), "sds", "sss"));
-                testRunner1.OnScenarioStart(new ScenarioInfo("foo", "foo_desc"));
-                var tracer1 = testRunner1.ScenarioContext.ScenarioContainer.Resolve<ITestTracer>();
-
-                var testRunner2 = TestRunnerManager.GetTestRunner(anAssembly, 1);
-                testRunner2.OnFeatureStart(new FeatureInfo(new CultureInfo("en-US"), "sds", "sss"));
-                testRunner2.OnScenarioStart(new ScenarioInfo("foo", "foo_desc"));
-                var tracer2 = testRunner2.ScenarioContext.ScenarioContainer.Resolve<ITestTracer>();
-
-                tracer1.Should().NotBeSameAs(tracer2);
-            }
-            
-        }
->>>>>>> d099aeaf
     }
 
 }