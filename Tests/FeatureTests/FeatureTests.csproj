﻿<?xml version="1.0" encoding="utf-8"?>
<Project ToolsVersion="4.0" DefaultTargets="Build" xmlns="http://schemas.microsoft.com/developer/msbuild/2003">
  <PropertyGroup>
    <Configuration Condition=" '$(Configuration)' == '' ">Debug</Configuration>
    <Platform Condition=" '$(Platform)' == '' ">AnyCPU</Platform>
    <ProductVersion>9.0.30729</ProductVersion>
    <SchemaVersion>2.0</SchemaVersion>
    <ProjectGuid>{3FE793A8-E662-4026-B4EC-891324073235}</ProjectGuid>
    <OutputType>Library</OutputType>
    <AppDesignerFolder>Properties</AppDesignerFolder>
    <RootNamespace>TechTalk.SpecFlow.FeatureTests</RootNamespace>
    <AssemblyName>TechTalk.SpecFlow.FeatureTests</AssemblyName>
    <TargetFrameworkVersion>v3.5</TargetFrameworkVersion>
    <FileAlignment>512</FileAlignment>
    <SignAssembly>true</SignAssembly>
    <AssemblyOriginatorKeyFile>
    </AssemblyOriginatorKeyFile>
  </PropertyGroup>
  <PropertyGroup Condition=" '$(Configuration)|$(Platform)' == 'Debug|AnyCPU' ">
    <DebugSymbols>true</DebugSymbols>
    <DebugType>full</DebugType>
    <Optimize>false</Optimize>
    <OutputPath>bin\Debug\</OutputPath>
    <DefineConstants>DEBUG;TRACE</DefineConstants>
    <ErrorReport>prompt</ErrorReport>
    <WarningLevel>4</WarningLevel>
  </PropertyGroup>
  <PropertyGroup Condition=" '$(Configuration)|$(Platform)' == 'Release|AnyCPU' ">
    <DebugType>pdbonly</DebugType>
    <Optimize>true</Optimize>
    <OutputPath>bin\Release\</OutputPath>
    <DefineConstants>TRACE</DefineConstants>
    <ErrorReport>prompt</ErrorReport>
    <WarningLevel>4</WarningLevel>
  </PropertyGroup>
  <ItemGroup>
    <Reference Include="nunit.framework">
      <HintPath>..\..\lib\nunit\nunit.framework.dll</HintPath>
    </Reference>
    <Reference Include="System" />
    <Reference Include="System.Core">
      <RequiredTargetFramework>3.5</RequiredTargetFramework>
    </Reference>
    <Reference Include="System.Xml.Linq" />
    <Reference Include="System.Data.DataSetExtensions" />
    <Reference Include="System.Data" />
    <Reference Include="System.Xml" />
    <Reference Include="Rhino.Mocks, Version=3.6.0.0, Culture=neutral, PublicKeyToken=0b3305902db7183f">
      <HintPath>..\..\lib\mocking\Rhino.Mocks.dll</HintPath>
    </Reference>
  </ItemGroup>
  <ItemGroup>
    <Compile Include="BeforeAfterHooks\BeforeAfterHooks.feature.cs">
      <AutoGen>True</AutoGen>
      <DesignTime>True</DesignTime>
      <DependentUpon>BeforeAfterHooks.feature</DependentUpon>
    </Compile>
    <Compile Include="BeforeAfterHooks\BeforeAfterHooksSteps.cs" />
    <Compile Include="CallingStepsFromStepDefinitions\CallingStepsFromStepDefinition.feature.cs">
      <AutoGen>True</AutoGen>
      <DesignTime>True</DesignTime>
      <DependentUpon>CallingStepsFromStepDefinition.feature</DependentUpon>
    </Compile>
    <Compile Include="CallingStepsFromStepDefinitions\CallingStepsFromStepDefinitionSteps.cs" />
    <Compile Include="ContextInjection\ContextInjection.feature.cs">
      <AutoGen>True</AutoGen>
      <DesignTime>True</DesignTime>
      <DependentUpon>ContextInjection.feature</DependentUpon>
    </Compile>
    <Compile Include="ContextInjection\FeatureWithADependentContextSteps.cs" />
    <Compile Include="ContextInjection\FeatureWithARecursiveContextSteps.cs" />
    <Compile Include="ContextInjection\FeatureWithMultipleContextsSteps.cs" />
    <Compile Include="ContextInjection\FeatureWithNoContextSteps.cs" />
    <Compile Include="ContextInjection\FeatureWithASingleContextSteps.cs" />
    <Compile Include="ContextInjection\NestedContext.cs" />
    <Compile Include="ContextInjection\SingleContext.cs" />
    <Compile Include="ExternalSteps\ExternalSteps.feature.cs">
      <AutoGen>True</AutoGen>
      <DesignTime>True</DesignTime>
      <DependentUpon>ExternalSteps.feature</DependentUpon>
    </Compile>
    <Compile Include="Properties\AssemblyInfo.cs" />
    <Compile Include="ScopedSteps\FeatureScopedStepsFeature.feature.cs">
      <AutoGen>True</AutoGen>
      <DesignTime>True</DesignTime>
      <DependentUpon>FeatureScopedStepsFeature.feature</DependentUpon>
    </Compile>
    <Compile Include="ScopedSteps\FeatureScopeImplementation.cs" />
    <Compile Include="ScopedSteps\FeatureUnscopedStepsFeature.feature.cs">
      <AutoGen>True</AutoGen>
      <DesignTime>True</DesignTime>
      <DependentUpon>FeatureUnscopedStepsFeature.feature</DependentUpon>
    </Compile>
    <Compile Include="StepArgumentTransfomation\StepArgumentTransformation.feature.cs">
      <DependentUpon>StepArgumentTransformation.feature</DependentUpon>
      <AutoGen>True</AutoGen>
      <DesignTime>True</DesignTime>
    </Compile>
    <Compile Include="StepArgumentTransfomation\StepArgumentTransformationGermanFeatureEnglishBinding.feature.cs">
      <AutoGen>True</AutoGen>
      <DesignTime>True</DesignTime>
      <DependentUpon>StepArgumentTransformationGermanFeatureEnglishBinding.feature</DependentUpon>
    </Compile>
    <Compile Include="StepArgumentTransfomation\StepArgumentTransformationSteps.cs" />
  </ItemGroup>
  <ItemGroup>
    <ProjectReference Include="..\..\Parser\TechTalk.SpecFlow.Parser.csproj">
      <Project>{7CCEF6D6-FC17-422E-9BED-EDD752B6496F}</Project>
      <Name>TechTalk.SpecFlow.Parser</Name>
    </ProjectReference>
    <ProjectReference Include="..\..\Runtime\TechTalk.SpecFlow.csproj">
      <Project>{413EE28C-4F89-4C6F-BA1E-2CDEE4CD43B4}</Project>
      <Name>TechTalk.SpecFlow</Name>
    </ProjectReference>
    <ProjectReference Include="ExternalSteps\ExternalStepsCS\ExternalStepsCS.csproj">
      <Project>{3836A6FC-4ECC-413A-AC8F-83A0A773EC9E}</Project>
      <Name>ExternalStepsCS</Name>
    </ProjectReference>
  </ItemGroup>
  <ItemGroup>
    <None Include="App.config">
      <CopyToOutputDirectory>Always</CopyToOutputDirectory>
    </None>
    <None Include="BeforeAfterHooks\BeforeAfterHooks.feature">
      <Generator>SpecFlowSingleFileGenerator</Generator>
      <LastGenOutput>BeforeAfterHooks.feature.cs</LastGenOutput>
    </None>
    <None Include="CallingStepsFromStepDefinitions\CallingStepsFromStepDefinition.feature">
      <Generator>SpecFlowSingleFileGenerator</Generator>
      <LastGenOutput>CallingStepsFromStepDefinition.feature.cs</LastGenOutput>
    </None>
    <None Include="ContextInjection\ContextInjection.feature">
      <Generator>SpecFlowSingleFileGenerator</Generator>
      <LastGenOutput>ContextInjection.feature.cs</LastGenOutput>
    </None>
    <None Include="ExternalSteps\ExternalSteps.feature">
      <Generator>SpecFlowSingleFileGenerator</Generator>
      <LastGenOutput>ExternalSteps.feature.cs</LastGenOutput>
    </None>
<<<<<<< HEAD
    <None Include="StepArgumentTransfomation\StepArgumentTransformationGermanFeatureEnglishBinding.feature">
      <Generator>SpecFlowSingleFileGenerator</Generator>
      <LastGenOutput>StepArgumentTransformationGermanFeatureEnglishBinding.feature.cs</LastGenOutput>
=======
    <None Include="ScopedSteps\FeatureScopedStepsFeature.feature">
      <Generator>SpecFlowSingleFileGenerator</Generator>
      <LastGenOutput>FeatureScopedStepsFeature.feature.cs</LastGenOutput>
    </None>
    <None Include="ScopedSteps\FeatureUnscopedStepsFeature.feature">
      <Generator>SpecFlowSingleFileGenerator</Generator>
      <LastGenOutput>FeatureUnscopedStepsFeature.feature.cs</LastGenOutput>
>>>>>>> b4aeadf2
    </None>
    <None Include="StepArgumentTransfomation\StepArgumentTransformation.feature">
      <Generator>SpecFlowSingleFileGenerator</Generator>
      <LastGenOutput>StepArgumentTransformation.feature.cs</LastGenOutput>
    </None>
  </ItemGroup>
  <Import Project="$(MSBuildToolsPath)\Microsoft.CSharp.targets" />
  <Import Project="$(MSBuildBinPath)\Microsoft.CSharp.targets" />
  <!-- To modify your build process, add your task inside one of the targets below and uncomment it. 
       Other similar extension points exist, see Microsoft.Common.targets.
  <Target Name="BeforeBuild">
  </Target>
  <Target Name="AfterBuild">
  </Target>
  -->
</Project><|MERGE_RESOLUTION|>--- conflicted
+++ resolved
@@ -137,11 +137,10 @@
       <Generator>SpecFlowSingleFileGenerator</Generator>
       <LastGenOutput>ExternalSteps.feature.cs</LastGenOutput>
     </None>
-<<<<<<< HEAD
     <None Include="StepArgumentTransfomation\StepArgumentTransformationGermanFeatureEnglishBinding.feature">
       <Generator>SpecFlowSingleFileGenerator</Generator>
       <LastGenOutput>StepArgumentTransformationGermanFeatureEnglishBinding.feature.cs</LastGenOutput>
-=======
+    </None>
     <None Include="ScopedSteps\FeatureScopedStepsFeature.feature">
       <Generator>SpecFlowSingleFileGenerator</Generator>
       <LastGenOutput>FeatureScopedStepsFeature.feature.cs</LastGenOutput>
@@ -149,7 +148,6 @@
     <None Include="ScopedSteps\FeatureUnscopedStepsFeature.feature">
       <Generator>SpecFlowSingleFileGenerator</Generator>
       <LastGenOutput>FeatureUnscopedStepsFeature.feature.cs</LastGenOutput>
->>>>>>> b4aeadf2
     </None>
     <None Include="StepArgumentTransfomation\StepArgumentTransformation.feature">
       <Generator>SpecFlowSingleFileGenerator</Generator>
