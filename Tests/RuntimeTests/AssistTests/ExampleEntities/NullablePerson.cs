--- conflicted
+++ resolved
@@ -12,12 +12,8 @@
         public bool? IsRational { get; set; }
         public double? NullableDouble { get; set; }
         public Guid? NullableGuid { get; set; }
-<<<<<<< HEAD
         public char? NullableChar { get; set; }
         public Single? NullableSingle { get; set; }
-=======
-        public char? NullableChar { get; set; }
         public uint? NullableUnsignedInt { get; set; }
->>>>>>> 5f192255
     }
 }