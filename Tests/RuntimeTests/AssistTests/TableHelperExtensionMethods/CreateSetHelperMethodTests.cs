<<<<<<< HEAD
﻿using System;
using System.Globalization;
using System.Linq;
using System.Threading;
using NUnit.Framework;
using Should;
using TechTalk.SpecFlow.Assist;
using TechTalk.SpecFlow.RuntimeTests.AssistTests.ExampleEntities;

namespace TechTalk.SpecFlow.RuntimeTests.AssistTests.TableHelperExtensionMethods
{
    [TestFixture]
    public class CreateSetHelperMethodTests
    {
        [SetUp]
        public void SetUp()
        {
            Thread.CurrentThread.CurrentCulture = new CultureInfo("en-US");
        }

        private static Table CreatePersonTableHeaders()
        {
            return new Table("FirstName", "LastName", "BirthDate", "NumberOfIdeas", "Salary", "IsRational", "Sex");
        }

        [Test]
        public void Returns_empty_set_of_type_when_there_are_no_rows()
        {
            var table = new Table("FirstName");
            var people = table.CreateSet<Person>();
            people.Count().ShouldEqual(0);
        }

        [Test]
        public void Returns_one_instance_when_there_is_one_row()
        {
            var table = new Table("FirstName");
            table.AddRow("John");
            var people = table.CreateSet<Person>();
            people.Count().ShouldEqual(1);
        }

        [Test]
        public void Returns_two_instances_when_there_are_two_rows()
        {
            var table = new Table("FirstName");
            table.AddRow("John");
            table.AddRow("Howard");
            var people = table.CreateSet<Person>();
            people.Count().ShouldEqual(2);
        }

        [Test]
        public void Sets_string_values_on_the_instance_when_type_is_string()
        {
            var table = CreatePersonTableHeaders();
            table.AddRow("John", "Galt", "", "", "", "", "");

            var people = table.CreateSet<Person>();

            people.First().FirstName.ShouldEqual("John");
            people.First().LastName.ShouldEqual("Galt");
        }

        [Test]
        public void Sets_int_values_on_the_instance_when_type_is_int()
        {
            var table = CreatePersonTableHeaders();
            table.AddRow("", "", "", "3", "", "", "");

            var people = table.CreateSet<Person>();

            people.First().NumberOfIdeas.ShouldEqual(3);
        }



        [Test]
        public void Sets_Enum_values_on_the_instance_when_type_is_int()
        {
            var table = CreatePersonTableHeaders();
            table.AddRow("", "", "", "", "", "", "Male");

            var people = table.CreateSet<Person>();

            people.First().Sex.ShouldEqual(Sex.Male);
        }

        [Test]
        public void Sets_datetime_on_the_instance_when_type_is_datetime()
        {
            var table = CreatePersonTableHeaders();
            table.AddRow("", "", "4/28/2009", "3", "", "", "");

            var people = table.CreateSet<Person>();

            people.First().BirthDate.ShouldEqual(new DateTime(2009, 4, 28));
        }

        [Test]
        public void Sets_decimal_on_the_instance_when_type_is_decimal()
        {
            var table = CreatePersonTableHeaders();
            table.AddRow("", "", "4/28/2009", "3", 9997.43M.ToString(), "", "");

            var people = table.CreateSet<Person>();

            people.First().Salary.ShouldEqual(9997.43M);
        }

        [Test]
        public void Sets_booleans_on_the_instance_when_type_is_boolean()
        {
            var table = CreatePersonTableHeaders();
            table.AddRow("", "", "4/28/2009", "3", "", "true", "");

            var people = table.CreateSet<Person>();

            people.First().IsRational.ShouldBeTrue();
        }
    }
=======
﻿using System;
using System.Linq;
using NUnit.Framework;
using Should;
using TechTalk.SpecFlow.Assist;
using TechTalk.SpecFlow.RuntimeTests.AssistTests.ExampleEntities;

namespace TechTalk.SpecFlow.RuntimeTests.AssistTests.TableHelperExtensionMethods
{
    [TestFixture]
    public class CreateSetHelperMethodTests
    {
        private static Table CreatePersonTableHeaders()
        {
            return new Table("FirstName", "LastName", "BirthDate", "NumberOfIdeas", "Salary", "IsRational", "Sex");
        }

        [Test]
        public void Returns_empty_set_of_type_when_there_are_no_rows()
        {
            var table = new Table("FirstName");
            var people = table.CreateSet<Person>();
            people.Count().ShouldEqual(0);
        }

        [Test]
        public void Returns_one_instance_when_there_is_one_row()
        {
            var table = new Table("FirstName");
            table.AddRow("John");
            var people = table.CreateSet<Person>();
            people.Count().ShouldEqual(1);
        }

        [Test]
        public void Returns_two_instances_when_there_are_two_rows()
        {
            var table = new Table("FirstName");
            table.AddRow("John");
            table.AddRow("Howard");
            var people = table.CreateSet<Person>();
            people.Count().ShouldEqual(2);
        }

        [Test]
        public void Sets_string_values_on_the_instance_when_type_is_string()
        {
            var table = CreatePersonTableHeaders();
            table.AddRow("John", "Galt", "", "", "", "", "");

            var people = table.CreateSet<Person>();

            people.First().FirstName.ShouldEqual("John");
            people.First().LastName.ShouldEqual("Galt");
        }

        [Test]
        public void Sets_int_values_on_the_instance_when_type_is_int()
        {
            var table = CreatePersonTableHeaders();
            table.AddRow("", "", "", "3", "", "", "");

            var people = table.CreateSet<Person>();

            people.First().NumberOfIdeas.ShouldEqual(3);
        }



        [Test]
        public void Sets_Enum_values_on_the_instance_when_type_is_int()
        {
            var table = CreatePersonTableHeaders();
            table.AddRow("", "", "", "", "", "", "Male");

            var people = table.CreateSet<Person>();

            people.First().Sex.ShouldEqual(Sex.Male);
        }

        [Test]
        public void Sets_datetime_on_the_instance_when_type_is_datetime()
        {
            var table = CreatePersonTableHeaders();
            table.AddRow("", "", "4/28/2009", "3", "", "", "");

            var people = table.CreateSet<Person>();

            people.First().BirthDate.ShouldEqual(new DateTime(2009, 4, 28));
        }

        [Test]
        public void Sets_decimal_on_the_instance_when_type_is_decimal()
        {
            var table = CreatePersonTableHeaders();
            table.AddRow("", "", "4/28/2009", "3", 9997.43M.ToString(), "", "");

            var people = table.CreateSet<Person>();

            people.First().Salary.ShouldEqual(9997.43M);
        }

        [Test]
        public void Sets_booleans_on_the_instance_when_type_is_boolean()
        {
            var table = CreatePersonTableHeaders();
            table.AddRow("", "", "4/28/2009", "3", "", "true", "");

            var people = table.CreateSet<Person>();

            people.First().IsRational.ShouldBeTrue();
        }

        [Test]
        public void Sets_doubless_on_the_instance_when_type_is_double()
        {
            var table = new Table("Double", "NullableDouble");
            table.AddRow("4.193", "7.28");

            var people = table.CreateSet<Person>();

            people.First().Double.ShouldEqual(4.193);
            people.First().NullableDouble.ShouldEqual(7.28);
        }

        [Test]
        public void Sets_guids_on_the_instance_when_the_type_is_guid()
        {
            var table = new Table("GuidId", "NullableGuidId");
            table.AddRow("8A6F6A2F-4EF8-4D6A-BCCE-749E8513BA82", "11116FB0-3E49-473A-B79F-A77D0A5A1526");

            var people = table.CreateSet<Person>();

            people.First().GuidId.ShouldEqual(new Guid("8A6F6A2F-4EF8-4D6A-BCCE-749E8513BA82"));
            people.First().NullableGuidId.ShouldEqual(new Guid("11116FB0-3E49-473A-B79F-A77D0A5A1526"));
        }
    }

//    public class Person
//    {
//        public string FirstName { get; set; }
//        public string LastName { get; set; }
//        public DateTime BirthDate { get; set; }
//        public int NumberOfIdeas { get; set; }
//        public decimal Salary { get; set; }
//        public bool IsRational { get; set; }
//
//        public DateTime? NullableDateTime { get; set; }
//        public bool? NullableBool { get; set; }
//        public decimal? NullableDecimal { get; set; }
//        public int? NullableInt { get; set; }
//
//        public double Double { get; set; }
//        public double? NullableDouble { get; set; }
//
//        public Guid GuidId { get; set; }
//        public Guid? NullableGuidId { get; set; }
//    }
>>>>>>> e69f9a0e
}<|MERGE_RESOLUTION|>--- conflicted
+++ resolved
@@ -1,4 +1,3 @@
-<<<<<<< HEAD
 ﻿using System;
 using System.Globalization;
 using System.Linq;
@@ -19,120 +18,6 @@
             Thread.CurrentThread.CurrentCulture = new CultureInfo("en-US");
         }
 
-        private static Table CreatePersonTableHeaders()
-        {
-            return new Table("FirstName", "LastName", "BirthDate", "NumberOfIdeas", "Salary", "IsRational", "Sex");
-        }
-
-        [Test]
-        public void Returns_empty_set_of_type_when_there_are_no_rows()
-        {
-            var table = new Table("FirstName");
-            var people = table.CreateSet<Person>();
-            people.Count().ShouldEqual(0);
-        }
-
-        [Test]
-        public void Returns_one_instance_when_there_is_one_row()
-        {
-            var table = new Table("FirstName");
-            table.AddRow("John");
-            var people = table.CreateSet<Person>();
-            people.Count().ShouldEqual(1);
-        }
-
-        [Test]
-        public void Returns_two_instances_when_there_are_two_rows()
-        {
-            var table = new Table("FirstName");
-            table.AddRow("John");
-            table.AddRow("Howard");
-            var people = table.CreateSet<Person>();
-            people.Count().ShouldEqual(2);
-        }
-
-        [Test]
-        public void Sets_string_values_on_the_instance_when_type_is_string()
-        {
-            var table = CreatePersonTableHeaders();
-            table.AddRow("John", "Galt", "", "", "", "", "");
-
-            var people = table.CreateSet<Person>();
-
-            people.First().FirstName.ShouldEqual("John");
-            people.First().LastName.ShouldEqual("Galt");
-        }
-
-        [Test]
-        public void Sets_int_values_on_the_instance_when_type_is_int()
-        {
-            var table = CreatePersonTableHeaders();
-            table.AddRow("", "", "", "3", "", "", "");
-
-            var people = table.CreateSet<Person>();
-
-            people.First().NumberOfIdeas.ShouldEqual(3);
-        }
-
-
-
-        [Test]
-        public void Sets_Enum_values_on_the_instance_when_type_is_int()
-        {
-            var table = CreatePersonTableHeaders();
-            table.AddRow("", "", "", "", "", "", "Male");
-
-            var people = table.CreateSet<Person>();
-
-            people.First().Sex.ShouldEqual(Sex.Male);
-        }
-
-        [Test]
-        public void Sets_datetime_on_the_instance_when_type_is_datetime()
-        {
-            var table = CreatePersonTableHeaders();
-            table.AddRow("", "", "4/28/2009", "3", "", "", "");
-
-            var people = table.CreateSet<Person>();
-
-            people.First().BirthDate.ShouldEqual(new DateTime(2009, 4, 28));
-        }
-
-        [Test]
-        public void Sets_decimal_on_the_instance_when_type_is_decimal()
-        {
-            var table = CreatePersonTableHeaders();
-            table.AddRow("", "", "4/28/2009", "3", 9997.43M.ToString(), "", "");
-
-            var people = table.CreateSet<Person>();
-
-            people.First().Salary.ShouldEqual(9997.43M);
-        }
-
-        [Test]
-        public void Sets_booleans_on_the_instance_when_type_is_boolean()
-        {
-            var table = CreatePersonTableHeaders();
-            table.AddRow("", "", "4/28/2009", "3", "", "true", "");
-
-            var people = table.CreateSet<Person>();
-
-            people.First().IsRational.ShouldBeTrue();
-        }
-    }
-=======
-﻿using System;
-using System.Linq;
-using NUnit.Framework;
-using Should;
-using TechTalk.SpecFlow.Assist;
-using TechTalk.SpecFlow.RuntimeTests.AssistTests.ExampleEntities;
-
-namespace TechTalk.SpecFlow.RuntimeTests.AssistTests.TableHelperExtensionMethods
-{
-    [TestFixture]
-    public class CreateSetHelperMethodTests
-    {
         private static Table CreatePersonTableHeaders()
         {
             return new Table("FirstName", "LastName", "BirthDate", "NumberOfIdeas", "Salary", "IsRational", "Sex");
@@ -279,5 +164,4 @@
 //        public Guid GuidId { get; set; }
 //        public Guid? NullableGuidId { get; set; }
 //    }
->>>>>>> e69f9a0e
 }