﻿using System;
using NUnit.Framework;
using FluentAssertions;
using TechTalk.SpecFlow.Assist;

namespace TechTalk.SpecFlow.RuntimeTests.AssistTests
{
    [TestFixture]
    public class PropertyExtensionMethodsTests
    {
        [Test]
        public void Can_get_the_property_of_an_object_through_GetPropertyValue()
        {
            const string expectedValue = "John Galt";

            var person = new Person { FullName = expectedValue };
            var value = person.GetPropertyValue("FullName");

            Assert.AreEqual(expectedValue, value);
        }

        [Test]
        public void Can_get_the_property_of_an_object_even_if_the_name_has_extra_spaces()
        {
            var person = new Person {FullName = "Howard Roark"};

            person.GetPropertyValue("Full Name")
                .Should().Be("Howard Roark");
        }

        [Test]
        public void Can_get_the_property_of_an_object_even_if_the_casing_is_wrong()
        {
            var person = new Person { FullName = "Howard Roark" };

            person.GetPropertyValue("fullname")
                .Should().Be("Howard Roark");
        }

        [Test]
        public void Can_set_the_value_on_the_property_through_SetPropertyValue()
        {
            const string expectedValue = "John Galt";

            var person = new Person { FullName = "Howard Roark" };
            person.SetPropertyValue("FullName", expectedValue);

            Assert.AreEqual(expectedValue, person.FullName);
        }

        [Test]
        public void Can_set_the_value_on_the_property_regardless_of_spaces()
        {
            var person = new Person { FullName = "Howard Roark" };
            person.SetPropertyValue("Full Name", "John Galt");

            person.FullName.Should().Be("John Galt");
        }

        [Test]
        public void Can_set_the_value_on_the_property_regardless_of_casing()
        {
            var person = new Person { FullName = "Howard Roark" };
            person.SetPropertyValue("full name", "John Galt");

            person.FullName.Should().Be("John Galt");
        }

<<<<<<< HEAD
        [Test]
        public void Can_set_the_value_on_the_property_regardless_of_hyphen()
        {
            var person = new Person { NoBreakSupplier = "Howard Roark" };
            person.SetPropertyValue("No-Break Supplier", "John Galt");

            person.NoBreakSupplier.ShouldEqual("John Galt");
        }

        [Test]
        public void Can_set_the_value_on_the_property_regardless_of_question_mark()
        {
            var person = new Person { ClientProfile = true };
            person.SetPropertyValue("Client Profile?", true);

            person.ClientProfile.ShouldEqual(true);
        }

        public class Person
        {
            public string FullName { get; set; }
            public string NoBreakSupplier { get; set; }
            public bool ClientProfile { get; set; }
        }
    }
}
=======
        public class Person
        {
            public string FullName { get; set; }
        }
    }
}
>>>>>>> 944d6bf6
<|MERGE_RESOLUTION|>--- conflicted
+++ resolved
@@ -1,103 +1,94 @@
-﻿using System;
-using NUnit.Framework;
-using FluentAssertions;
-using TechTalk.SpecFlow.Assist;
-
-namespace TechTalk.SpecFlow.RuntimeTests.AssistTests
-{
-    [TestFixture]
-    public class PropertyExtensionMethodsTests
-    {
-        [Test]
-        public void Can_get_the_property_of_an_object_through_GetPropertyValue()
-        {
-            const string expectedValue = "John Galt";
-
-            var person = new Person { FullName = expectedValue };
-            var value = person.GetPropertyValue("FullName");
-
-            Assert.AreEqual(expectedValue, value);
-        }
-
-        [Test]
-        public void Can_get_the_property_of_an_object_even_if_the_name_has_extra_spaces()
-        {
-            var person = new Person {FullName = "Howard Roark"};
-
-            person.GetPropertyValue("Full Name")
-                .Should().Be("Howard Roark");
-        }
-
-        [Test]
-        public void Can_get_the_property_of_an_object_even_if_the_casing_is_wrong()
-        {
-            var person = new Person { FullName = "Howard Roark" };
-
-            person.GetPropertyValue("fullname")
-                .Should().Be("Howard Roark");
-        }
-
-        [Test]
-        public void Can_set_the_value_on_the_property_through_SetPropertyValue()
-        {
-            const string expectedValue = "John Galt";
-
-            var person = new Person { FullName = "Howard Roark" };
-            person.SetPropertyValue("FullName", expectedValue);
-
-            Assert.AreEqual(expectedValue, person.FullName);
-        }
-
-        [Test]
-        public void Can_set_the_value_on_the_property_regardless_of_spaces()
-        {
-            var person = new Person { FullName = "Howard Roark" };
-            person.SetPropertyValue("Full Name", "John Galt");
-
-            person.FullName.Should().Be("John Galt");
-        }
-
-        [Test]
-        public void Can_set_the_value_on_the_property_regardless_of_casing()
-        {
-            var person = new Person { FullName = "Howard Roark" };
-            person.SetPropertyValue("full name", "John Galt");
-
-            person.FullName.Should().Be("John Galt");
-        }
-
-<<<<<<< HEAD
-        [Test]
-        public void Can_set_the_value_on_the_property_regardless_of_hyphen()
-        {
-            var person = new Person { NoBreakSupplier = "Howard Roark" };
-            person.SetPropertyValue("No-Break Supplier", "John Galt");
-
-            person.NoBreakSupplier.ShouldEqual("John Galt");
-        }
-
-        [Test]
-        public void Can_set_the_value_on_the_property_regardless_of_question_mark()
-        {
-            var person = new Person { ClientProfile = true };
-            person.SetPropertyValue("Client Profile?", true);
-
-            person.ClientProfile.ShouldEqual(true);
-        }
-
-        public class Person
-        {
-            public string FullName { get; set; }
-            public string NoBreakSupplier { get; set; }
-            public bool ClientProfile { get; set; }
-        }
-    }
-}
-=======
-        public class Person
-        {
-            public string FullName { get; set; }
-        }
-    }
-}
->>>>>>> 944d6bf6
+﻿using System;
+using NUnit.Framework;
+using FluentAssertions;
+using TechTalk.SpecFlow.Assist;
+
+namespace TechTalk.SpecFlow.RuntimeTests.AssistTests
+{
+    [TestFixture]
+    public class PropertyExtensionMethodsTests
+    {
+        [Test]
+        public void Can_get_the_property_of_an_object_through_GetPropertyValue()
+        {
+            const string expectedValue = "John Galt";
+
+            var person = new Person { FullName = expectedValue };
+            var value = person.GetPropertyValue("FullName");
+
+            Assert.AreEqual(expectedValue, value);
+        }
+
+        [Test]
+        public void Can_get_the_property_of_an_object_even_if_the_name_has_extra_spaces()
+        {
+            var person = new Person {FullName = "Howard Roark"};
+
+            person.GetPropertyValue("Full Name")
+                .Should().Be("Howard Roark");
+        }
+
+        [Test]
+        public void Can_get_the_property_of_an_object_even_if_the_casing_is_wrong()
+        {
+            var person = new Person { FullName = "Howard Roark" };
+
+            person.GetPropertyValue("fullname")
+                .Should().Be("Howard Roark");
+        }
+
+        [Test]
+        public void Can_set_the_value_on_the_property_through_SetPropertyValue()
+        {
+            const string expectedValue = "John Galt";
+
+            var person = new Person { FullName = "Howard Roark" };
+            person.SetPropertyValue("FullName", expectedValue);
+
+            Assert.AreEqual(expectedValue, person.FullName);
+        }
+
+        [Test]
+        public void Can_set_the_value_on_the_property_regardless_of_spaces()
+        {
+            var person = new Person { FullName = "Howard Roark" };
+            person.SetPropertyValue("Full Name", "John Galt");
+
+            person.FullName.Should().Be("John Galt");
+        }
+
+        [Test]
+        public void Can_set_the_value_on_the_property_regardless_of_casing()
+        {
+            var person = new Person { FullName = "Howard Roark" };
+            person.SetPropertyValue("full name", "John Galt");
+
+            person.FullName.Should().Be("John Galt");
+        }
+
+        [Test]
+        public void Can_set_the_value_on_the_property_regardless_of_hyphen()
+        {
+            var person = new Person { NoBreakSupplier = "Howard Roark" };
+            person.SetPropertyValue("No-Break Supplier", "John Galt");
+
+            person.NoBreakSupplier.ShouldEqual("John Galt");
+        }
+
+        [Test]
+        public void Can_set_the_value_on_the_property_regardless_of_question_mark()
+        {
+            var person = new Person { ClientProfile = true };
+            person.SetPropertyValue("Client Profile?", true);
+
+            person.ClientProfile.ShouldEqual(true);
+        }
+
+        public class Person
+        {
+            public string FullName { get; set; }
+            public string NoBreakSupplier { get; set; }
+            public bool ClientProfile { get; set; }
+        }
+    }
+}