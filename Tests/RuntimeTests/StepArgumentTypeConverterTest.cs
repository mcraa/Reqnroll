--- conflicted
+++ resolved
@@ -1,107 +1,104 @@
-using System;
-using System.Collections.Generic;
-using System.Globalization;
-using Moq;
-using NUnit.Framework;
-using TechTalk.SpecFlow.Bindings;
-using TechTalk.SpecFlow.Infrastructure;
-using TechTalk.SpecFlow.Tracing;
-
-namespace TechTalk.SpecFlow.RuntimeTests
-{
-    [TestFixture]
-    public class StepArgumentTypeConverterTests
-    {
-        private IStepArgumentTypeConverter _stepArgumentTypeConverter;
-        private CultureInfo _enUSCulture;
-
-        [SetUp]
-        public void SetUp()
-        {
-            Mock<IBindingRegistry> bindingRegistryStub = new Mock<IBindingRegistry>();
-            List<StepTransformationBinding> stepTransformations = new List<StepTransformationBinding>();
-            bindingRegistryStub.Setup(br => br.StepTransformations).Returns(stepTransformations);
-
-            _stepArgumentTypeConverter = new StepArgumentTypeConverter(new Mock<ITestTracer>().Object, bindingRegistryStub.Object, new Mock<IContextManager>().Object);
-            _enUSCulture = new CultureInfo("en-US");
-        }
-
-        [Test]
-        public void ShouldConvertStringToStringType()
-        {
-            var result = _stepArgumentTypeConverter.Convert("testValue", typeof(string), _enUSCulture);
-            Assert.That(result, Is.EqualTo("testValue"));
-        }
-
-        [Test]
-        public void ShouldConvertStringToIntType()
-        {
-            var result = _stepArgumentTypeConverter.Convert("10", typeof(int), _enUSCulture);
-            Assert.That(result, Is.EqualTo(10));
-        }
-
-        [Test]
-        public void ShouldConvertStringToDateType()
-        {
-            var result = _stepArgumentTypeConverter.Convert("2009/10/06", typeof(DateTime), _enUSCulture);
-            Assert.That(result, Is.EqualTo(new DateTime(2009, 10, 06)));
-        }
-
-        [Test]
-        public void ShouldConvertStringToFloatType()
-        {
-            var result = _stepArgumentTypeConverter.Convert("10.01", typeof(float), _enUSCulture);
-            Assert.That(result, Is.EqualTo(10.01f));
-        }
-
-        private enum TestEnumeration
-        {
-            Value1
-        }
-
-        [Test]
-        public void ShouldConvertStringToEnumerationType()
-        {
-            var result = _stepArgumentTypeConverter.Convert("Value1", typeof(TestEnumeration), _enUSCulture);
-            Assert.That(result, Is.EqualTo(TestEnumeration.Value1));
-        }
-
-        [Test]
-        public void ShouldConvertStringToEnumerationTypeWithDifferingCase()
-        {
-            var result = _stepArgumentTypeConverter.Convert("vALUE1", typeof(TestEnumeration), _enUSCulture);
-            Assert.That(result, Is.EqualTo(TestEnumeration.Value1));
-        }
-
-        [Test]
-        public void ShouldConvertGuidToGuidType()
-        {
-            var result = _stepArgumentTypeConverter.Convert("{EF338B79-FD29-488F-8CA7-39C67C2B8874}", typeof (Guid), _enUSCulture);
-            Assert.That(result, Is.EqualTo(new Guid("{EF338B79-FD29-488F-8CA7-39C67C2B8874}")));
-        }
-
-        [Test]
-        public void ShouldConvertNullableGuidToGuidType()
-        {
-            var result = _stepArgumentTypeConverter.Convert("{1081CFD1-F31F-420F-9360-40590ABEF887}", typeof(Guid?), _enUSCulture);
-            Assert.That(result, Is.EqualTo(new Guid("{1081CFD1-F31F-420F-9360-40590ABEF887}")));
-        }
-
-        [Test]
-        public void ShouldConvertNullableGuidWithEmptyValueToNull()
-        {
-            var result = _stepArgumentTypeConverter.Convert("", typeof(Guid?), _enUSCulture);
-            Assert.That(result, Is.Null);
-        }
-<<<<<<< HEAD
-=======
-
-        [Test]
-        public void ShouldConvertLooseGuids()
-        {
-            var result = _stepArgumentTypeConverter.Convert("1", typeof (Guid), _enUSCulture);
-            Assert.That(result, Is.EqualTo(new Guid("10000000-0000-0000-0000-000000000000")));
-        }
->>>>>>> c65587c0
-    }
+using System;
+using System.Collections.Generic;
+using System.Globalization;
+using Moq;
+using NUnit.Framework;
+using TechTalk.SpecFlow.Bindings;
+using TechTalk.SpecFlow.Infrastructure;
+using TechTalk.SpecFlow.Tracing;
+
+namespace TechTalk.SpecFlow.RuntimeTests
+{
+    [TestFixture]
+    public class StepArgumentTypeConverterTests
+    {
+        private IStepArgumentTypeConverter _stepArgumentTypeConverter;
+        private CultureInfo _enUSCulture;
+
+        [SetUp]
+        public void SetUp()
+        {
+            Mock<IBindingRegistry> bindingRegistryStub = new Mock<IBindingRegistry>();
+            List<StepTransformationBinding> stepTransformations = new List<StepTransformationBinding>();
+            bindingRegistryStub.Setup(br => br.StepTransformations).Returns(stepTransformations);
+
+            _stepArgumentTypeConverter = new StepArgumentTypeConverter(new Mock<ITestTracer>().Object, bindingRegistryStub.Object, new Mock<IContextManager>().Object);
+            _enUSCulture = new CultureInfo("en-US");
+        }
+
+        [Test]
+        public void ShouldConvertStringToStringType()
+        {
+            var result = _stepArgumentTypeConverter.Convert("testValue", typeof(string), _enUSCulture);
+            Assert.That(result, Is.EqualTo("testValue"));
+        }
+
+        [Test]
+        public void ShouldConvertStringToIntType()
+        {
+            var result = _stepArgumentTypeConverter.Convert("10", typeof(int), _enUSCulture);
+            Assert.That(result, Is.EqualTo(10));
+        }
+
+        [Test]
+        public void ShouldConvertStringToDateType()
+        {
+            var result = _stepArgumentTypeConverter.Convert("2009/10/06", typeof(DateTime), _enUSCulture);
+            Assert.That(result, Is.EqualTo(new DateTime(2009, 10, 06)));
+        }
+
+        [Test]
+        public void ShouldConvertStringToFloatType()
+        {
+            var result = _stepArgumentTypeConverter.Convert("10.01", typeof(float), _enUSCulture);
+            Assert.That(result, Is.EqualTo(10.01f));
+        }
+
+        private enum TestEnumeration
+        {
+            Value1
+        }
+
+        [Test]
+        public void ShouldConvertStringToEnumerationType()
+        {
+            var result = _stepArgumentTypeConverter.Convert("Value1", typeof(TestEnumeration), _enUSCulture);
+            Assert.That(result, Is.EqualTo(TestEnumeration.Value1));
+        }
+
+        [Test]
+        public void ShouldConvertStringToEnumerationTypeWithDifferingCase()
+        {
+            var result = _stepArgumentTypeConverter.Convert("vALUE1", typeof(TestEnumeration), _enUSCulture);
+            Assert.That(result, Is.EqualTo(TestEnumeration.Value1));
+        }
+
+        [Test]
+        public void ShouldConvertGuidToGuidType()
+        {
+            var result = _stepArgumentTypeConverter.Convert("{EF338B79-FD29-488F-8CA7-39C67C2B8874}", typeof (Guid), _enUSCulture);
+            Assert.That(result, Is.EqualTo(new Guid("{EF338B79-FD29-488F-8CA7-39C67C2B8874}")));
+        }
+
+        [Test]
+        public void ShouldConvertNullableGuidToGuidType()
+        {
+            var result = _stepArgumentTypeConverter.Convert("{1081CFD1-F31F-420F-9360-40590ABEF887}", typeof(Guid?), _enUSCulture);
+            Assert.That(result, Is.EqualTo(new Guid("{1081CFD1-F31F-420F-9360-40590ABEF887}")));
+        }
+
+        [Test]
+        public void ShouldConvertNullableGuidWithEmptyValueToNull()
+        {
+            var result = _stepArgumentTypeConverter.Convert("", typeof(Guid?), _enUSCulture);
+            Assert.That(result, Is.Null);
+        }
+
+        [Test]
+        public void ShouldConvertLooseGuids()
+        {
+            var result = _stepArgumentTypeConverter.Convert("1", typeof (Guid), _enUSCulture);
+            Assert.That(result, Is.EqualTo(new Guid("10000000-0000-0000-0000-000000000000")));
+        }
+    }
 }