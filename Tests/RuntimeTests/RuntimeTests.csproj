--- conflicted
+++ resolved
@@ -1,223 +1,218 @@
-﻿<?xml version="1.0" encoding="utf-8"?>
-<Project ToolsVersion="4.0" DefaultTargets="Build" xmlns="http://schemas.microsoft.com/developer/msbuild/2003">
-  <PropertyGroup>
-    <Configuration Condition=" '$(Configuration)' == '' ">Debug</Configuration>
-    <Platform Condition=" '$(Platform)' == '' ">AnyCPU</Platform>
-    <ProductVersion>9.0.30729</ProductVersion>
-    <SchemaVersion>2.0</SchemaVersion>
-    <ProjectGuid>{F8FACCF0-5497-4C6B-861F-78D72FD9561B}</ProjectGuid>
-    <OutputType>Library</OutputType>
-    <AppDesignerFolder>Properties</AppDesignerFolder>
-    <RootNamespace>TechTalk.SpecFlow.RuntimeTests</RootNamespace>
-    <AssemblyName>TechTalk.SpecFlow.RuntimeTests</AssemblyName>
-    <TargetFrameworkVersion>v4.5</TargetFrameworkVersion>
-    <FileAlignment>512</FileAlignment>
-    <SignAssembly>true</SignAssembly>
-    <AssemblyOriginatorKeyFile>..\..\specflow.snk</AssemblyOriginatorKeyFile>
-    <TargetFrameworkProfile />
-    <SolutionDir Condition="$(SolutionDir) == '' Or $(SolutionDir) == '*Undefined*'">..\..\</SolutionDir>
-  </PropertyGroup>
-  <PropertyGroup Condition=" '$(Configuration)|$(Platform)' == 'Debug|AnyCPU' ">
-    <DebugSymbols>true</DebugSymbols>
-    <DebugType>full</DebugType>
-    <Optimize>false</Optimize>
-    <OutputPath>bin\Debug\</OutputPath>
-    <DefineConstants>DEBUG;TRACE</DefineConstants>
-    <ErrorReport>prompt</ErrorReport>
-    <WarningLevel>4</WarningLevel>
-    <Prefer32Bit>false</Prefer32Bit>
-  </PropertyGroup>
-  <PropertyGroup Condition=" '$(Configuration)|$(Platform)' == 'Release|AnyCPU' ">
-    <DebugType>pdbonly</DebugType>
-    <Optimize>true</Optimize>
-    <OutputPath>bin\Release\</OutputPath>
-    <DefineConstants>TRACE</DefineConstants>
-    <ErrorReport>prompt</ErrorReport>
-    <WarningLevel>4</WarningLevel>
-    <PlatformTarget>AnyCPU</PlatformTarget>
-    <Prefer32Bit>false</Prefer32Bit>
-  </PropertyGroup>
-  <ItemGroup>
-    <Reference Include="FluentAssertions, Version=3.3.0.0, Culture=neutral, PublicKeyToken=33f2691a05b67b6a, processorArchitecture=MSIL">
-      <HintPath>..\..\packages\FluentAssertions.3.3.0\lib\net45\FluentAssertions.dll</HintPath>
-      <Private>True</Private>
-    </Reference>
-    <Reference Include="FluentAssertions.Core, Version=3.3.0.0, Culture=neutral, PublicKeyToken=33f2691a05b67b6a, processorArchitecture=MSIL">
-      <HintPath>..\..\packages\FluentAssertions.3.3.0\lib\net45\FluentAssertions.Core.dll</HintPath>
-      <Private>True</Private>
-    </Reference>
-    <Reference Include="Moq, Version=4.0.10827.0, Culture=neutral, PublicKeyToken=69f491c39445e920, processorArchitecture=MSIL">
-      <HintPath>..\..\packages\Moq.4.0.10827\lib\NET40\Moq.dll</HintPath>
-    </Reference>
-    <Reference Include="nunit.framework, Version=2.6.4.14350, Culture=neutral, PublicKeyToken=96d09a1eb7f44a77, processorArchitecture=MSIL">
-      <HintPath>..\..\packages\NUnit.2.6.4\lib\nunit.framework.dll</HintPath>
-      <Private>True</Private>
-    </Reference>
-    <Reference Include="Rhino.Mocks">
-      <HintPath>..\..\packages\RhinoMocks.3.6.1\lib\net\Rhino.Mocks.dll</HintPath>
-    </Reference>
-    <Reference Include="System" />
-    <Reference Include="System.configuration" />
-    <Reference Include="System.Core">
-      <RequiredTargetFramework>3.5</RequiredTargetFramework>
-    </Reference>
-    <Reference Include="System.Xml.Linq">
-      <RequiredTargetFramework>3.5</RequiredTargetFramework>
-    </Reference>
-    <Reference Include="System.Data.DataSetExtensions">
-      <RequiredTargetFramework>3.5</RequiredTargetFramework>
-    </Reference>
-    <Reference Include="System.Data" />
-    <Reference Include="System.Xml" />
-  </ItemGroup>
-  <ItemGroup>
-    <Compile Include="AssistTests\CreateInstanceHelperMethodTests.cs" />
-    <Compile Include="AssistTests\ExampleEntities\EntityWithPropertiesAndFields.cs" />
-    <Compile Include="AssistTests\FormattingTableDiffExceptionBuilderTests.cs" />
-    <Compile Include="AssistTests\PivotTableTests.cs" />
-    <Compile Include="AssistTests\RowExtensionMethodTests_GetEnum.cs" />
-    <Compile Include="AssistTests\ProjectionTests.cs" />
-    <Compile Include="AssistTests\SafetyTableDiffExceptionBuilderTests.cs" />
-    <Compile Include="AssistTests\SituationalTests\NullableEnumTests.cs" />
-    <Compile Include="AssistTests\TableDiffExceptionBuilderTests.cs" />
-    <Compile Include="AssistTests\TableHelperExtensionMethods\CreateInstanceHelperMethodTestBase.cs" />
-    <Compile Include="AssistTests\TableHelperExtensionMethods\CreateInstanceHelperMethodTests_WithFunc.cs" />
-    <Compile Include="AssistTests\TableHelperExtensionMethods\CreateInstanceHelperStandardTypesTests.cs" />
-    <Compile Include="AssistTests\TableHelperExtensionMethods\CreateSetHelperMethodTests_WithFunc.cs" />
-    <Compile Include="AssistTests\TableHelperExtensionMethods\FillInstanceHelperMethodTests.cs" />
-    <Compile Include="AssistTests\TestInfrastructure\StandardTypesComparisonTestObject.cs" />
-    <Compile Include="AssistTests\TestInfrastructure\InstanceComparisonTestObject.cs" />
-    <Compile Include="AssistTests\TestInfrastructure\ComparisonTestResult.cs" />
-    <Compile Include="AssistTests\ExampleEntities\NullablePerson.cs" />
-    <Compile Include="AssistTests\InstanceComparisonExtensionMethodsTests.cs" />
-    <Compile Include="AssistTests\TestInfrastructure\SetComparisonTestObject.cs" />
-    <Compile Include="AssistTests\TableHelperExtensionMethods\CreateInstanceHelperMethodTests.cs" />
-    <Compile Include="AssistTests\TableHelperExtensionMethods\CreateSetHelperMethodTests.cs" />
-    <Compile Include="AssistTests\TableHelperExtensionMethods\CreateSetWithNullableValuesTests.cs" />
-    <Compile Include="AssistTests\ExampleEntities\Person.cs" />
-    <Compile Include="AssistTests\ExampleEntities\Enums.cs" />
-    <Compile Include="AssistTests\ExampleEntities\PersonWithStyle.cs" />
-    <Compile Include="AssistTests\PropertyExtensionMethodsTests.cs" />
-    <Compile Include="AssistTests\RowExtensionMethodTests.cs" />
-    <Compile Include="AssistTests\SetComparisonExtensionMethods_MessageTests.cs" />
-    <Compile Include="AssistTests\SetComparisonExtensionMethods_ThrowTests.cs" />
-    <Compile Include="AssistTests\ValueComparerTests\BoolValueComparerTests.cs" />
-    <Compile Include="AssistTests\ValueComparerTests\FloatValueComparerTests.cs" />
-    <Compile Include="AssistTests\ValueComparerTests\DoubleValueComparerTests.cs" />
-    <Compile Include="AssistTests\ValueComparerTests\DateTimeValueComparerTests.cs" />
-    <Compile Include="AssistTests\ValueComparerTests\DecimalValueComparerTests.cs" />
-    <Compile Include="AssistTests\ValueComparerTests\GuidValueComparerTests.cs" />
-    <Compile Include="AssistTests\ValueRetrieverTests\BoolValueRetrieverTests.cs" />
-    <Compile Include="AssistTests\ValueRetrieverTests\ByteValueRetrieverTests.cs" />
-    <Compile Include="AssistTests\ValueRetrieverTests\CharValueRetrieverTests.cs" />
-    <Compile Include="AssistTests\ValueRetrieverTests\DateTimeOffsetValueRetrieverTests.cs" />
-    <Compile Include="AssistTests\ValueRetrieverTests\GuidValueRetriever_IsAValidGuidTests.cs" />
-    <Compile Include="AssistTests\ValueRetrieverTests\LongValueRetrieverTests.cs" />
-    <Compile Include="AssistTests\ValueRetrieverTests\NullableByteValueRetrieverTests.cs" />
-    <Compile Include="AssistTests\ValueRetrieverTests\NullableDateTimeOffsetValueRetriever.cs" />
-    <Compile Include="AssistTests\ValueRetrieverTests\NullableFloatValueRetrieverTests.cs" />
-    <Compile Include="AssistTests\ValueRetrieverTests\FloatValueRetrieverTests.cs" />
-    <Compile Include="AssistTests\ValueRetrieverTests\NullableLongValueRetrieverTests.cs" />
-    <Compile Include="AssistTests\ValueRetrieverTests\NullableShortValueRetrieverTests.cs" />
-    <Compile Include="AssistTests\ValueRetrieverTests\NullableTimespanValueRetrieverTests.cs" />
-    <Compile Include="AssistTests\ValueRetrieverTests\NullableUIntValueRetrieverTests.cs" />
-    <Compile Include="AssistTests\ValueRetrieverTests\NullableULongValueRetrieverTests.cs" />
-    <Compile Include="AssistTests\ValueRetrieverTests\NullableUShortValueRetrieverTests.cs" />
-    <Compile Include="AssistTests\ValueRetrieverTests\SByteValueRetrieverTests.cs" />
-    <Compile Include="AssistTests\ValueRetrieverTests\ShortValueRetrieverTests.cs" />
-    <Compile Include="AssistTests\ValueRetrieverTests\UIntValueRetrieverTests.cs" />
-    <Compile Include="AssistTests\ValueRetrieverTests\EnumValueRetrieverTests.cs" />
-    <Compile Include="AssistTests\ValueRetrieverTests\GuidValueRetriever_GetValueTests.cs" />
-    <Compile Include="AssistTests\ValueRetrieverTests\NullableCharValueRetrieverTests.cs" />
-    <Compile Include="AssistTests\ValueRetrieverTests\NullableDoubleValueRetrieverTests.cs" />
-    <Compile Include="AssistTests\ValueRetrieverTests\DoubleValueRetreiverTests.cs" />
-    <Compile Include="AssistTests\ValueRetrieverTests\DateTimeValueRetrieverTests.cs" />
-    <Compile Include="AssistTests\ValueRetrieverTests\DecimalValueRetreiverTests.cs" />
-    <Compile Include="AssistTests\ValueRetrieverTests\IntValueRetrieverTests.cs" />
-    <Compile Include="AssistTests\ValueRetrieverTests\NullableBoolValueRetrieverTests.cs" />
-    <Compile Include="AssistTests\ValueRetrieverTests\NullableDateTimeValueRetrieverTests.cs" />
-    <Compile Include="AssistTests\ValueRetrieverTests\NullableDecimalValueRetrieverTests.cs" />
-    <Compile Include="AssistTests\ValueRetrieverTests\NullableGuidValueRetrieverTests.cs" />
-    <Compile Include="AssistTests\ValueRetrieverTests\NullableIntValueRetrieverTests.cs" />
-    <Compile Include="AssistTests\ValueRetrieverTests\StringValueRetrieverTests.cs" />
-    <Compile Include="AssistTests\ValueRetrieverTests\ULongValueRetrieverTests.cs" />
-    <Compile Include="AssistTests\ValueRetrieverTests\UShortValueRetrieverTests.cs" />
-    <Compile Include="BindingSkeletons\ResourceSkeletonTemplateProviderTests.cs" />
-    <Compile Include="BindingSkeletons\FileBasedSkeletonTemplateProviderTests.cs" />
-    <Compile Include="BindingSkeletons\StepDefinitionSkeletonProviderTests.cs" />
-    <Compile Include="BindingSkeletons\StepTextAnalyzerTests.cs" />
-    <Compile Include="BindingSkeletons\StringHelpers.cs" />
-    <Compile Include="Infrastructure\StepDefinitionMatchServiceTest.cs" />
-    <Compile Include="RuntimeBindingRegistryBuilderTests.cs" />
-    <Compile Include="BindingSourceProcessorStub.cs" />
-    <Compile Include="Infrastructure\PluginTests.cs" />
-    <Compile Include="Infrastructure\RuntimeConfigurationExtensions.cs" />
-    <Compile Include="Infrastructure\StringConfigProvider.cs" />
-    <Compile Include="Infrastructure\TestExecutionEngineTests.cs" />
-    <Compile Include="Infrastructure\TestRunContainerBuilderTests.cs" />
-    <Compile Include="TestRunnerManagerRunnerCreationTests.cs" />
-    <Compile Include="ScenarioStepContextTests.cs" />
-    <Compile Include="StepsTest.cs" />
-    <Compile Include="TableTests.cs" />
-    <Compile Include="StepExecutionTestsWithConversionsForTables.cs" />
-    <Compile Include="StronglyTypedContextAcessorTests.cs" />
-    <Compile Include="StepExecutionTestsWithConversionsFeatureIsNonEnglishButBindingIsEnglishCulture.cs" />
-    <Compile Include="StepExecutionTests.cs" />
-    <Compile Include="StepExecutionTestsBase.cs" />
-    <Compile Include="StepExecutionTestsWithConversions.cs" />
-    <Compile Include="StepExecutionTestsWithConversionsInNonEnglishCulture.cs" />
-    <Compile Include="StepTransformationTests.cs" />
-    <Compile Include="StepArgumentTypeConverterTest.cs" />
-    <Compile Include="ConfigurationTest.cs" />
-    <Compile Include="NUnitTestExecutor.cs" />
-    <Compile Include="Properties\AssemblyInfo.cs" />
-    <Compile Include="TestRunnerManagerStaticApiTest.cs" />
-    <Compile Include="TestRunnerManagerTest.cs" />
-<<<<<<< HEAD
-    <Compile Include="TestTestRunnerFactory.cs" />
-    <Compile Include="TableConverterTests.cs" />
-=======
-    <Compile Include="TestObjectFactories.cs" />
->>>>>>> 944d6bf6
-    <Compile Include="AssistTests\TestHelpers.cs" />
-    <Compile Include="AssistTests\ServiceTests.cs" />
-    <Compile Include="AssistTests\WorkingExampleOfValueRetrieverAndComparerAddition.cs" />
-    <Compile Include="AssistTests\ValueRetrieverTests\TimeSpanValueRetrieverTests.cs" />
-  </ItemGroup>
-  <ItemGroup>
-    <ProjectReference Include="..\..\Generator\TechTalk.SpecFlow.Generator.csproj">
-      <Project>{453D8014-B6CD-4E86-80A8-D59F59092334}</Project>
-      <Name>TechTalk.SpecFlow.Generator</Name>
-    </ProjectReference>
-    <ProjectReference Include="..\..\Parser\TechTalk.SpecFlow.Parser.csproj">
-      <Project>{7CCEF6D6-FC17-422E-9BED-EDD752B6496F}</Project>
-      <Name>TechTalk.SpecFlow.Parser</Name>
-    </ProjectReference>
-    <ProjectReference Include="..\..\Runtime\TechTalk.SpecFlow.csproj">
-      <Project>{413EE28C-4F89-4C6F-BA1E-2CDEE4CD43B4}</Project>
-      <Name>TechTalk.SpecFlow</Name>
-    </ProjectReference>
-    <ProjectReference Include="..\..\Utils\TechTalk.SpecFlow.Utils.csproj">
-      <Project>{C0AF4A43-0C3B-47C7-86DE-79FB632B1453}</Project>
-      <Name>TechTalk.SpecFlow.Utils</Name>
-    </ProjectReference>
-  </ItemGroup>
-  <ItemGroup>
-    <None Include="App.config" />
-    <Compile Include="ScenarioContext_BindingInstancesTest.cs" />
-    <None Include="packages.config">
-      <SubType>Designer</SubType>
-    </None>
-  </ItemGroup>
-  <ItemGroup>
-    <Service Include="{82A7F48D-3B50-4B1E-B82E-3ADA8210C358}" />
-  </ItemGroup>
-  <Import Project="$(MSBuildToolsPath)\Microsoft.CSharp.targets" />
-  <!-- To modify your build process, add your task inside one of the targets below and uncomment it. 
-       Other similar extension points exist, see Microsoft.Common.targets.
-  <Target Name="BeforeBuild">
-  </Target>
-  <Target Name="AfterBuild">
-  </Target>
-  -->
+﻿<?xml version="1.0" encoding="utf-8"?>
+<Project ToolsVersion="4.0" DefaultTargets="Build" xmlns="http://schemas.microsoft.com/developer/msbuild/2003">
+  <PropertyGroup>
+    <Configuration Condition=" '$(Configuration)' == '' ">Debug</Configuration>
+    <Platform Condition=" '$(Platform)' == '' ">AnyCPU</Platform>
+    <ProductVersion>9.0.30729</ProductVersion>
+    <SchemaVersion>2.0</SchemaVersion>
+    <ProjectGuid>{F8FACCF0-5497-4C6B-861F-78D72FD9561B}</ProjectGuid>
+    <OutputType>Library</OutputType>
+    <AppDesignerFolder>Properties</AppDesignerFolder>
+    <RootNamespace>TechTalk.SpecFlow.RuntimeTests</RootNamespace>
+    <AssemblyName>TechTalk.SpecFlow.RuntimeTests</AssemblyName>
+    <TargetFrameworkVersion>v4.5</TargetFrameworkVersion>
+    <FileAlignment>512</FileAlignment>
+    <SignAssembly>true</SignAssembly>
+    <AssemblyOriginatorKeyFile>..\..\specflow.snk</AssemblyOriginatorKeyFile>
+    <TargetFrameworkProfile />
+    <SolutionDir Condition="$(SolutionDir) == '' Or $(SolutionDir) == '*Undefined*'">..\..\</SolutionDir>
+  </PropertyGroup>
+  <PropertyGroup Condition=" '$(Configuration)|$(Platform)' == 'Debug|AnyCPU' ">
+    <DebugSymbols>true</DebugSymbols>
+    <DebugType>full</DebugType>
+    <Optimize>false</Optimize>
+    <OutputPath>bin\Debug\</OutputPath>
+    <DefineConstants>DEBUG;TRACE</DefineConstants>
+    <ErrorReport>prompt</ErrorReport>
+    <WarningLevel>4</WarningLevel>
+    <Prefer32Bit>false</Prefer32Bit>
+  </PropertyGroup>
+  <PropertyGroup Condition=" '$(Configuration)|$(Platform)' == 'Release|AnyCPU' ">
+    <DebugType>pdbonly</DebugType>
+    <Optimize>true</Optimize>
+    <OutputPath>bin\Release\</OutputPath>
+    <DefineConstants>TRACE</DefineConstants>
+    <ErrorReport>prompt</ErrorReport>
+    <WarningLevel>4</WarningLevel>
+    <PlatformTarget>AnyCPU</PlatformTarget>
+    <Prefer32Bit>false</Prefer32Bit>
+  </PropertyGroup>
+  <ItemGroup>
+    <Reference Include="FluentAssertions, Version=3.3.0.0, Culture=neutral, PublicKeyToken=33f2691a05b67b6a, processorArchitecture=MSIL">
+      <HintPath>..\..\packages\FluentAssertions.3.3.0\lib\net45\FluentAssertions.dll</HintPath>
+      <Private>True</Private>
+    </Reference>
+    <Reference Include="FluentAssertions.Core, Version=3.3.0.0, Culture=neutral, PublicKeyToken=33f2691a05b67b6a, processorArchitecture=MSIL">
+      <HintPath>..\..\packages\FluentAssertions.3.3.0\lib\net45\FluentAssertions.Core.dll</HintPath>
+      <Private>True</Private>
+    </Reference>
+    <Reference Include="Moq, Version=4.0.10827.0, Culture=neutral, PublicKeyToken=69f491c39445e920, processorArchitecture=MSIL">
+      <HintPath>..\..\packages\Moq.4.0.10827\lib\NET40\Moq.dll</HintPath>
+    </Reference>
+    <Reference Include="nunit.framework, Version=2.6.4.14350, Culture=neutral, PublicKeyToken=96d09a1eb7f44a77, processorArchitecture=MSIL">
+      <HintPath>..\..\packages\NUnit.2.6.4\lib\nunit.framework.dll</HintPath>
+      <Private>True</Private>
+    </Reference>
+    <Reference Include="Rhino.Mocks">
+      <HintPath>..\..\packages\RhinoMocks.3.6.1\lib\net\Rhino.Mocks.dll</HintPath>
+    </Reference>
+    <Reference Include="System" />
+    <Reference Include="System.configuration" />
+    <Reference Include="System.Core">
+      <RequiredTargetFramework>3.5</RequiredTargetFramework>
+    </Reference>
+    <Reference Include="System.Xml.Linq">
+      <RequiredTargetFramework>3.5</RequiredTargetFramework>
+    </Reference>
+    <Reference Include="System.Data.DataSetExtensions">
+      <RequiredTargetFramework>3.5</RequiredTargetFramework>
+    </Reference>
+    <Reference Include="System.Data" />
+    <Reference Include="System.Xml" />
+  </ItemGroup>
+  <ItemGroup>
+    <Compile Include="AssistTests\CreateInstanceHelperMethodTests.cs" />
+    <Compile Include="AssistTests\ExampleEntities\EntityWithPropertiesAndFields.cs" />
+    <Compile Include="AssistTests\FormattingTableDiffExceptionBuilderTests.cs" />
+    <Compile Include="AssistTests\PivotTableTests.cs" />
+    <Compile Include="AssistTests\RowExtensionMethodTests_GetEnum.cs" />
+    <Compile Include="AssistTests\ProjectionTests.cs" />
+    <Compile Include="AssistTests\SafetyTableDiffExceptionBuilderTests.cs" />
+    <Compile Include="AssistTests\SituationalTests\NullableEnumTests.cs" />
+    <Compile Include="AssistTests\TableDiffExceptionBuilderTests.cs" />
+    <Compile Include="AssistTests\TableHelperExtensionMethods\CreateInstanceHelperMethodTestBase.cs" />
+    <Compile Include="AssistTests\TableHelperExtensionMethods\CreateInstanceHelperMethodTests_WithFunc.cs" />
+    <Compile Include="AssistTests\TableHelperExtensionMethods\CreateInstanceHelperStandardTypesTests.cs" />
+    <Compile Include="AssistTests\TableHelperExtensionMethods\CreateSetHelperMethodTests_WithFunc.cs" />
+    <Compile Include="AssistTests\TableHelperExtensionMethods\FillInstanceHelperMethodTests.cs" />
+    <Compile Include="AssistTests\TestInfrastructure\StandardTypesComparisonTestObject.cs" />
+    <Compile Include="AssistTests\TestInfrastructure\InstanceComparisonTestObject.cs" />
+    <Compile Include="AssistTests\TestInfrastructure\ComparisonTestResult.cs" />
+    <Compile Include="AssistTests\ExampleEntities\NullablePerson.cs" />
+    <Compile Include="AssistTests\InstanceComparisonExtensionMethodsTests.cs" />
+    <Compile Include="AssistTests\TestInfrastructure\SetComparisonTestObject.cs" />
+    <Compile Include="AssistTests\TableHelperExtensionMethods\CreateInstanceHelperMethodTests.cs" />
+    <Compile Include="AssistTests\TableHelperExtensionMethods\CreateSetHelperMethodTests.cs" />
+    <Compile Include="AssistTests\TableHelperExtensionMethods\CreateSetWithNullableValuesTests.cs" />
+    <Compile Include="AssistTests\ExampleEntities\Person.cs" />
+    <Compile Include="AssistTests\ExampleEntities\Enums.cs" />
+    <Compile Include="AssistTests\ExampleEntities\PersonWithStyle.cs" />
+    <Compile Include="AssistTests\PropertyExtensionMethodsTests.cs" />
+    <Compile Include="AssistTests\RowExtensionMethodTests.cs" />
+    <Compile Include="AssistTests\SetComparisonExtensionMethods_MessageTests.cs" />
+    <Compile Include="AssistTests\SetComparisonExtensionMethods_ThrowTests.cs" />
+    <Compile Include="AssistTests\ValueComparerTests\BoolValueComparerTests.cs" />
+    <Compile Include="AssistTests\ValueComparerTests\FloatValueComparerTests.cs" />
+    <Compile Include="AssistTests\ValueComparerTests\DoubleValueComparerTests.cs" />
+    <Compile Include="AssistTests\ValueComparerTests\DateTimeValueComparerTests.cs" />
+    <Compile Include="AssistTests\ValueComparerTests\DecimalValueComparerTests.cs" />
+    <Compile Include="AssistTests\ValueComparerTests\GuidValueComparerTests.cs" />
+    <Compile Include="AssistTests\ValueRetrieverTests\BoolValueRetrieverTests.cs" />
+    <Compile Include="AssistTests\ValueRetrieverTests\ByteValueRetrieverTests.cs" />
+    <Compile Include="AssistTests\ValueRetrieverTests\CharValueRetrieverTests.cs" />
+    <Compile Include="AssistTests\ValueRetrieverTests\DateTimeOffsetValueRetrieverTests.cs" />
+    <Compile Include="AssistTests\ValueRetrieverTests\GuidValueRetriever_IsAValidGuidTests.cs" />
+    <Compile Include="AssistTests\ValueRetrieverTests\LongValueRetrieverTests.cs" />
+    <Compile Include="AssistTests\ValueRetrieverTests\NullableByteValueRetrieverTests.cs" />
+    <Compile Include="AssistTests\ValueRetrieverTests\NullableDateTimeOffsetValueRetriever.cs" />
+    <Compile Include="AssistTests\ValueRetrieverTests\NullableFloatValueRetrieverTests.cs" />
+    <Compile Include="AssistTests\ValueRetrieverTests\FloatValueRetrieverTests.cs" />
+    <Compile Include="AssistTests\ValueRetrieverTests\NullableLongValueRetrieverTests.cs" />
+    <Compile Include="AssistTests\ValueRetrieverTests\NullableShortValueRetrieverTests.cs" />
+    <Compile Include="AssistTests\ValueRetrieverTests\NullableTimespanValueRetrieverTests.cs" />
+    <Compile Include="AssistTests\ValueRetrieverTests\NullableUIntValueRetrieverTests.cs" />
+    <Compile Include="AssistTests\ValueRetrieverTests\NullableULongValueRetrieverTests.cs" />
+    <Compile Include="AssistTests\ValueRetrieverTests\NullableUShortValueRetrieverTests.cs" />
+    <Compile Include="AssistTests\ValueRetrieverTests\SByteValueRetrieverTests.cs" />
+    <Compile Include="AssistTests\ValueRetrieverTests\ShortValueRetrieverTests.cs" />
+    <Compile Include="AssistTests\ValueRetrieverTests\UIntValueRetrieverTests.cs" />
+    <Compile Include="AssistTests\ValueRetrieverTests\EnumValueRetrieverTests.cs" />
+    <Compile Include="AssistTests\ValueRetrieverTests\GuidValueRetriever_GetValueTests.cs" />
+    <Compile Include="AssistTests\ValueRetrieverTests\NullableCharValueRetrieverTests.cs" />
+    <Compile Include="AssistTests\ValueRetrieverTests\NullableDoubleValueRetrieverTests.cs" />
+    <Compile Include="AssistTests\ValueRetrieverTests\DoubleValueRetreiverTests.cs" />
+    <Compile Include="AssistTests\ValueRetrieverTests\DateTimeValueRetrieverTests.cs" />
+    <Compile Include="AssistTests\ValueRetrieverTests\DecimalValueRetreiverTests.cs" />
+    <Compile Include="AssistTests\ValueRetrieverTests\IntValueRetrieverTests.cs" />
+    <Compile Include="AssistTests\ValueRetrieverTests\NullableBoolValueRetrieverTests.cs" />
+    <Compile Include="AssistTests\ValueRetrieverTests\NullableDateTimeValueRetrieverTests.cs" />
+    <Compile Include="AssistTests\ValueRetrieverTests\NullableDecimalValueRetrieverTests.cs" />
+    <Compile Include="AssistTests\ValueRetrieverTests\NullableGuidValueRetrieverTests.cs" />
+    <Compile Include="AssistTests\ValueRetrieverTests\NullableIntValueRetrieverTests.cs" />
+    <Compile Include="AssistTests\ValueRetrieverTests\StringValueRetrieverTests.cs" />
+    <Compile Include="AssistTests\ValueRetrieverTests\ULongValueRetrieverTests.cs" />
+    <Compile Include="AssistTests\ValueRetrieverTests\UShortValueRetrieverTests.cs" />
+    <Compile Include="BindingSkeletons\ResourceSkeletonTemplateProviderTests.cs" />
+    <Compile Include="BindingSkeletons\FileBasedSkeletonTemplateProviderTests.cs" />
+    <Compile Include="BindingSkeletons\StepDefinitionSkeletonProviderTests.cs" />
+    <Compile Include="BindingSkeletons\StepTextAnalyzerTests.cs" />
+    <Compile Include="BindingSkeletons\StringHelpers.cs" />
+    <Compile Include="Infrastructure\StepDefinitionMatchServiceTest.cs" />
+    <Compile Include="RuntimeBindingRegistryBuilderTests.cs" />
+    <Compile Include="BindingSourceProcessorStub.cs" />
+    <Compile Include="Infrastructure\PluginTests.cs" />
+    <Compile Include="Infrastructure\RuntimeConfigurationExtensions.cs" />
+    <Compile Include="Infrastructure\StringConfigProvider.cs" />
+    <Compile Include="Infrastructure\TestExecutionEngineTests.cs" />
+    <Compile Include="Infrastructure\TestRunContainerBuilderTests.cs" />
+    <Compile Include="TestRunnerManagerRunnerCreationTests.cs" />
+    <Compile Include="ScenarioStepContextTests.cs" />
+    <Compile Include="StepsTest.cs" />
+    <Compile Include="TableTests.cs" />
+    <Compile Include="StepExecutionTestsWithConversionsForTables.cs" />
+    <Compile Include="StronglyTypedContextAcessorTests.cs" />
+    <Compile Include="StepExecutionTestsWithConversionsFeatureIsNonEnglishButBindingIsEnglishCulture.cs" />
+    <Compile Include="StepExecutionTests.cs" />
+    <Compile Include="StepExecutionTestsBase.cs" />
+    <Compile Include="StepExecutionTestsWithConversions.cs" />
+    <Compile Include="StepExecutionTestsWithConversionsInNonEnglishCulture.cs" />
+    <Compile Include="StepTransformationTests.cs" />
+    <Compile Include="StepArgumentTypeConverterTest.cs" />
+    <Compile Include="ConfigurationTest.cs" />
+    <Compile Include="NUnitTestExecutor.cs" />
+    <Compile Include="Properties\AssemblyInfo.cs" />
+    <Compile Include="TestRunnerManagerStaticApiTest.cs" />
+    <Compile Include="TestRunnerManagerTest.cs" />
+    <Compile Include="TestObjectFactories.cs" />
+    <Compile Include="AssistTests\TestHelpers.cs" />
+    <Compile Include="AssistTests\ServiceTests.cs" />
+    <Compile Include="AssistTests\WorkingExampleOfValueRetrieverAndComparerAddition.cs" />
+    <Compile Include="AssistTests\ValueRetrieverTests\TimeSpanValueRetrieverTests.cs" />
+  </ItemGroup>
+  <ItemGroup>
+    <ProjectReference Include="..\..\Generator\TechTalk.SpecFlow.Generator.csproj">
+      <Project>{453D8014-B6CD-4E86-80A8-D59F59092334}</Project>
+      <Name>TechTalk.SpecFlow.Generator</Name>
+    </ProjectReference>
+    <ProjectReference Include="..\..\Parser\TechTalk.SpecFlow.Parser.csproj">
+      <Project>{7CCEF6D6-FC17-422E-9BED-EDD752B6496F}</Project>
+      <Name>TechTalk.SpecFlow.Parser</Name>
+    </ProjectReference>
+    <ProjectReference Include="..\..\Runtime\TechTalk.SpecFlow.csproj">
+      <Project>{413EE28C-4F89-4C6F-BA1E-2CDEE4CD43B4}</Project>
+      <Name>TechTalk.SpecFlow</Name>
+    </ProjectReference>
+    <ProjectReference Include="..\..\Utils\TechTalk.SpecFlow.Utils.csproj">
+      <Project>{C0AF4A43-0C3B-47C7-86DE-79FB632B1453}</Project>
+      <Name>TechTalk.SpecFlow.Utils</Name>
+    </ProjectReference>
+  </ItemGroup>
+  <ItemGroup>
+    <None Include="App.config" />
+    <Compile Include="ScenarioContext_BindingInstancesTest.cs" />
+    <None Include="packages.config">
+      <SubType>Designer</SubType>
+    </None>
+  </ItemGroup>
+  <ItemGroup>
+    <Service Include="{82A7F48D-3B50-4B1E-B82E-3ADA8210C358}" />
+  </ItemGroup>
+  <Import Project="$(MSBuildToolsPath)\Microsoft.CSharp.targets" />
+  <!-- To modify your build process, add your task inside one of the targets below and uncomment it. 
+       Other similar extension points exist, see Microsoft.Common.targets.
+  <Target Name="BeforeBuild">
+  </Target>
+  <Target Name="AfterBuild">
+  </Target>
+  -->
 </Project>