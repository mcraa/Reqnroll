--- conflicted
+++ resolved
@@ -7,11 +7,8 @@
 using System.Reflection;
 using System.Text.RegularExpressions;
 using Gherkin.Ast;
-<<<<<<< HEAD
 using TechTalk.SpecFlow.Configuration;
 using TechTalk.SpecFlow.Generator.CodeDom;
-=======
->>>>>>> 460b0378
 using TechTalk.SpecFlow.Generator.UnitTestConverter;
 using TechTalk.SpecFlow.Generator.UnitTestProvider;
 using TechTalk.SpecFlow.Infrastructure;
@@ -56,7 +53,7 @@
 
         public CodeNamespace GenerateUnitTestFixture(SpecFlowDocument document, string testClassName, string targetNamespace)
         {
-            CodeNamespace codeNamespace = CreateNamespace(targetNamespace);
+            var codeNamespace = CreateNamespace(targetNamespace);
             var feature = document.SpecFlowFeature;
 
             testClassName = testClassName ?? string.Format(TestclassNameFormat, feature.Name.ToIdentifier());
@@ -66,13 +63,13 @@
             SetupTestClassInitializeMethod(generationContext);
             SetupTestClassCleanupMethod(generationContext);
 
+            SetupScenarioStartMethod(generationContext);
             SetupScenarioInitializeMethod(generationContext);
             SetupFeatureBackground(generationContext);
             SetupScenarioCleanupMethod(generationContext);
 
             SetupTestInitializeMethod(generationContext);
             SetupTestCleanupMethod(generationContext);
-
 
             foreach (var scenarioDefinition in feature.ScenarioDefinitions)
             {
@@ -83,10 +80,10 @@
                 if (scenarioOutline != null)
                     GenerateScenarioOutlineTest(generationContext, scenarioOutline);
                 else
-                    GenerateTest(generationContext, (Scenario) scenarioDefinition);
-            }
-
-            //before return the generated code, call generate provider's method in case the provider want to customerize the generated code            
+                    GenerateTest(generationContext, (Scenario)scenarioDefinition);
+            }
+
+            //before returning the generated code, call the provider's method in case the generated code needs to be customized            
             testGeneratorProvider.FinalizeTestClass(generationContext);
             return codeNamespace;
         }
@@ -145,46 +142,8 @@
             return codeNamespace;
         }
 
-<<<<<<< HEAD
-=======
-        public CodeNamespace GenerateUnitTestFixture(SpecFlowDocument document, string testClassName, string targetNamespace)
-        {
-            var codeNamespace = CreateNamespace(targetNamespace);
-            var feature = document.SpecFlowFeature;
-
-            testClassName = testClassName ?? string.Format(TESTCLASS_NAME_FORMAT, feature.Name.ToIdentifier());
-            var generationContext = CreateTestClassStructure(codeNamespace, testClassName, document);
-
-            SetupTestClass(generationContext);
-            SetupTestClassInitializeMethod(generationContext);
-            SetupTestClassCleanupMethod(generationContext);
-
-            SetupScenarioInitializeMethod(generationContext);
-            SetupScenarioStartMethod(generationContext);
-            SetupFeatureBackground(generationContext);
-            SetupScenarioCleanupMethod(generationContext);
-
-            SetupTestInitializeMethod(generationContext);
-            SetupTestCleanupMethod(generationContext);
-
-            foreach (var scenarioDefinition in feature.ScenarioDefinitions)
-            {
-                if (string.IsNullOrEmpty(scenarioDefinition.Name))
-                    throw new TestGeneratorException("The scenario must have a title specified.");
-
-                var scenarioOutline = scenarioDefinition as ScenarioOutline;
-                if (scenarioOutline != null)
-                    GenerateScenarioOutlineTest(generationContext, scenarioOutline);
-                else
-                    GenerateTest(generationContext, (Scenario)scenarioDefinition);
-            }
-
-            //before returning the generated code, call the provider's method in case the generated code needs to be customized            
-            testGeneratorProvider.FinalizeTestClass(generationContext);
-            return codeNamespace;
-        }
-
->>>>>>> 460b0378
+      
+
         private void SetupScenarioCleanupMethod(TestClassGenerationContext generationContext)
         {
             CodeMemberMethod scenarioCleanupMethod = generationContext.ScenarioCleanupMethod;
