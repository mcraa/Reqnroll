﻿using System;
using System.Collections.Generic;
using System.Linq;
using TechTalk.SpecFlow.Generator.Interfaces;

namespace TechTalk.SpecFlow.Generator
{
    public class TestGeneratorFactory : RemotableGeneratorClass, ITestGeneratorFactory
    {
        // update this version to the latest version number, if there are changes in the test generation
<<<<<<< HEAD
        public static readonly Version GeneratorVersion = new Version("3.0.0.0");
=======
        public static readonly Version GeneratorVersion = new Version("2.4.0.0");
>>>>>>> 460b0378

        public Version GetGeneratorVersion()
        {
            return GeneratorVersion;
        }

        public ITestGenerator CreateGenerator(ProjectSettings projectSettings, IEnumerable<string> generatorPlugins)
        {
            var container = GeneratorContainerBuilder.CreateContainer(projectSettings.ConfigurationHolder, projectSettings, generatorPlugins);
            return container.Resolve<ITestGenerator>();
        }
    }
}<|MERGE_RESOLUTION|>--- conflicted
+++ resolved
@@ -8,11 +8,7 @@
     public class TestGeneratorFactory : RemotableGeneratorClass, ITestGeneratorFactory
     {
         // update this version to the latest version number, if there are changes in the test generation
-<<<<<<< HEAD
         public static readonly Version GeneratorVersion = new Version("3.0.0.0");
-=======
-        public static readonly Version GeneratorVersion = new Version("2.4.0.0");
->>>>>>> 460b0378
 
         public Version GetGeneratorVersion()
         {
