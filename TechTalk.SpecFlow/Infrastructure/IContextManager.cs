--- conflicted
+++ resolved
@@ -1,53 +1,25 @@
-<<<<<<< HEAD
-﻿using System.Globalization;
-using System.Text;
-using TechTalk.SpecFlow.Bindings;
-
-namespace TechTalk.SpecFlow.Infrastructure
-{
-    using System.Diagnostics;
-
-    public interface IContextManager
-    {
-        FeatureContext FeatureContext { get; }
-        ScenarioContext ScenarioContext { get; }
-        ScenarioStepContext StepContext { get; }
-        StepDefinitionType? CurrentTopLevelStepDefinitionType { get; }
-
-        void InitializeFeatureContext(FeatureInfo featureInfo, CultureInfo bindingCulture);
-        void CleanupFeatureContext();
-
-        void InitializeScenarioContext(ScenarioInfo scenarioInfo);
-        void CleanupScenarioContext();
-
-        void InitializeStepContext(StepInfo stepInfo);
-        void CleanupStepContext();
-    }
-}
-=======
-﻿using System.Globalization;
-using System.Text;
-using TechTalk.SpecFlow.Bindings;
-
-namespace TechTalk.SpecFlow.Infrastructure
-{
-    using System.Diagnostics;
-
-    public interface IContextManager
-    {
-        FeatureContext FeatureContext { get; }
-        ScenarioContext ScenarioContext { get; }
-        ScenarioStepContext StepContext { get; }
-        StepDefinitionType? CurrentTopLevelStepDefinitionType { get; }
-
-        void InitializeFeatureContext(FeatureInfo featureInfo);
-        void CleanupFeatureContext();
-
-        void InitializeScenarioContext(ScenarioInfo scenarioInfo);
-        void CleanupScenarioContext();
-
-        void InitializeStepContext(StepInfo stepInfo);
-        void CleanupStepContext();
-    }
-}
->>>>>>> cf1ae173
+﻿using System.Globalization;
+using System.Text;
+using TechTalk.SpecFlow.Bindings;
+
+namespace TechTalk.SpecFlow.Infrastructure
+{
+    using System.Diagnostics;
+
+    public interface IContextManager
+    {
+        FeatureContext FeatureContext { get; }
+        ScenarioContext ScenarioContext { get; }
+        ScenarioStepContext StepContext { get; }
+        StepDefinitionType? CurrentTopLevelStepDefinitionType { get; }
+
+        void InitializeFeatureContext(FeatureInfo featureInfo);
+        void CleanupFeatureContext();
+
+        void InitializeScenarioContext(ScenarioInfo scenarioInfo);
+        void CleanupScenarioContext();
+
+        void InitializeStepContext(StepInfo stepInfo);
+        void CleanupStepContext();
+    }
+}